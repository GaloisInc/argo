{-# LANGUAGE GeneralizedNewtypeDeriving #-}
{-# LANGUAGE LambdaCase #-}
{-# LANGUAGE UndecidableInstances #-}
{-# LANGUAGE TypeOperators #-}
{-# LANGUAGE GeneralizedNewtypeDeriving #-}
{-# LANGUAGE GADTSyntax #-}
{-# LANGUAGE OverloadedStrings #-}
{-# LANGUAGE ScopedTypeVariables #-}
{-# LANGUAGE TypeApplications #-}
{-# LANGUAGE MultiParamTypeClasses #-}
{-# LANGUAGE TypeFamilies #-}
{-# LANGUAGE DataKinds #-}
{-# LANGUAGE TupleSections #-}
{-# LANGUAGE RankNTypes #-}
{-# OPTIONS_GHC -Wno-redundant-constraints -Wno-name-shadowing #-}

-- | An implementation of the basic primitives of JSON-RPC 2.0.
module Argo
  ( -- * Primary interface to JSON-RPC
    App
  , mkApp
  -- * Defining methods
  , MethodType(..)
  , Method(..)
  , runMethod
  , method
  -- * Manipulating state in methods
  , getState
  , modifyState
  , setState
  -- * File I/O in methods that respects caching
  , getFileReader
  -- * "printf"-style debugging in methods
  , getDebugLogger
  , debugLog
  -- * JSON-RPC exceptions: The spec defines some errors and reserves some error
  -- codes (from -32768 to -32000) for its own use.
  , JSONRPCException
  , makeJSONRPCException
  , raise
  , parseError
  , methodNotFound
  , invalidRequest
  , invalidParams
  , internalError
  -- * Serving applications over transports
  , serveStdIO
  , serveHandles
  , serveStdIONS
  , serveHandlesNS
  , serveHTTP
  -- * Request identifiers
  , RequestID(..)
  ) where

import Control.Concurrent
import Control.Monad
import Control.Monad.Reader
import Control.Monad.State
import Control.Exception hiding (TypeError)
import Control.Lens hiding ((.=))
import qualified Data.Aeson as JSON
import Data.Aeson ((.:), (.:!), (.=))
import qualified Data.Aeson.Types as JSON (Parser, typeMismatch)
import Data.Binary.Builder
import qualified Data.ByteString as B
import qualified Data.ByteString.Lazy as BS
import Data.Map (Map)
import qualified Data.Map as M
import Data.Maybe (maybeToList)
import Data.Scientific (Scientific)
import Data.Text (Text)
import qualified Data.Text as T
import qualified Data.Text.IO as T
import GHC.Stack
import Network.Wai (strictRequestBody)
import System.IO
import System.IO.Silently
import Web.Scotty hiding (raise, params, get, put)

import Argo.ServerState
import Argo.Netstring

type AppServerState = ServerState (Text, JSON.Object)

-- | We only support JSON-RPC 2.0.
jsonRPCVersion :: Text
jsonRPCVersion = "2.0"

-- | A server has /state/, and a collection of (potentially) stateful /methods/,
-- each of which is a function from the JSON value representing its parameters
-- to a JSON value representing its response.
newtype Method state result
  = Method (ReaderT (Text -> IO (), FilePath -> IO B.ByteString) (StateT state IO) result)
  deriving (Functor, Applicative, Monad, MonadIO)

runMethod :: Method state result -> (FilePath -> IO B.ByteString) -> (Text -> IO ()) -> state -> IO (state, result)
runMethod (Method m) reader log s = flop <$> runStateT (runReaderT m (log, reader)) s
  where flop (x, y) = (y, x)



-- | A 'Method' may be one of three different sorts
data MethodType
  = Command  -- ^ can modify state and can reply to the client
  | Query    -- ^ can /not/ modify state, but can reply to the client
  | Notification  -- ^ can modify state, but can /not/ reply to the client
  deriving (Eq, Ord, Show)

-- | Given an arbitrary 'Method', wrap its input and output in JSON
-- serialization. Note that because the JSON representation of a 'JSON.Value' is
-- itself, you can manipulate raw JSON inputs/outputs by using 'JSON.Value' as a
-- parameter or result type. The resultant 'Method' may throw an 'invalidParams'
-- exception.
method ::
  forall params result state.
  (JSON.FromJSON params, JSON.ToJSON result) =>
  (params -> Method state result) ->
  (JSON.Value -> Method state JSON.Value)
method f p =
  case JSON.fromJSON @params p of
    JSON.Error msg -> raise $ invalidParams msg p
    JSON.Success params -> JSON.toJSON <$> f params

-- | Get the logger from the server
getDebugLogger :: Method state (Text -> IO ())
getDebugLogger = Method (asks fst)

-- | Log a message for debugging
debugLog :: Text -> Method state ()
debugLog message =
  do logger <- getDebugLogger
     liftIO $ logger message

-- | Get the file reader from the server
getFileReader :: Method state (FilePath -> IO B.ByteString)
getFileReader = Method (asks snd)

-- | Get the state of the server
getState :: Method state state
getState = Method get

-- | Modify the state of the server with some function
modifyState :: (state -> state) -> Method state ()
modifyState f = Method (modify f)

-- | Set the state of the server
setState :: state -> Method state ()
setState = Method . put

-- | Raise a 'JSONRPCException' within a 'Method'
raise :: JSONRPCException -> Method state a
raise = liftIO . throwIO

--------------------------------------------------------------------------------

-- | An application is a state and a mapping from names to methods.
data App s =
  App { _serverState :: MVar (AppServerState s)
      , _appMethods :: Map Text (MethodType, JSON.Value -> Method s JSON.Value)
      }

-- | Focus on the state var in an 'App'
serverState :: Lens' (App s) (MVar (AppServerState s))
serverState = lens _serverState (\a s -> a { _serverState = s })

-- | Focus on the 'Method's in an 'App'
appMethods ::
  Lens' (App s) (Map Text (MethodType, JSON.Value -> Method s JSON.Value))
appMethods = lens _appMethods (\a s -> a { _appMethods = s })

-- | Construct an application from an initial state and a mapping from method
-- names to methods.
mkApp ::
  ((FilePath -> IO B.ByteString) -> IO s) {- ^ how to get the initial state -} ->
  [(Text, MethodType, JSON.Value -> Method s JSON.Value)]
  {- ^ method names paired with their implementations -} ->
  IO (App s)
mkApp initAppState methods =
  App <$> (newMVar =<< initialState initAppState)
      <*> pure (M.fromList [ (k, (v1, v2)) | (k, v1, v2) <- methods])

-- | JSON RPC exceptions should be thrown by method implementations when
-- they want to return an error.
data JSONRPCException =
  JSONRPCException
    { errorCode :: Integer
      -- ^ The error code to be returned. From -32768 to -32000
      -- is reserved by the protocol.
    , message :: Text
      -- ^ A single-sentence summary of the error
    , errorData :: Maybe JSON.Value
      -- ^ More error data that might be useful. @Nothing@ will
      -- cause the field to be omitted.
    , errorID :: Maybe RequestID
      -- ^ The request ID, if one is available. @Nothing@ omits
      -- it, because JSON-RPC defines a meaning for null.
    , errorStdOut :: String
      -- ^ The standard output of the method producing this error
    , errorStdErr :: String
      -- ^ The standard error of the method producing this error
    } deriving Show

instance Exception JSONRPCException

instance JSON.ToJSON JSONRPCException where
  toJSON exn =
    JSON.object
      [ "jsonrpc" .= jsonRPCVersion
      , "id" .=
        case errorID exn of
          Nothing -> JSON.Null
          Just theID -> JSON.toJSON theID
      , "error" .=
        (JSON.object $ ["code" .= JSON.Number (fromInteger (errorCode exn))
                      , "message" .= JSON.String (message exn)
                      , "data" .= (JSON.object $
                        ([ "stdout" .= errorStdOut exn
                         , "stderr" .= errorStdErr exn ] ++
                         (("data" .=) <$> maybeToList (errorData exn))))
                      ])
      ]

-- | A method was provided with incorrect parameters (from the JSON-RPC spec)
invalidParams :: String -> JSON.Value -> JSONRPCException
invalidParams msg params =
  JSONRPCException { errorCode = -32602
                   , message = T.pack ("Invalid params: " ++ msg)
                   , errorData = Just params
                   , errorID = Nothing
                   , errorStdOut = ""
                   , errorStdErr = ""
                   }

-- | The input string could not be parsed as JSON (from the JSON-RPC spec)
parseError :: Text -> JSONRPCException
parseError msg =
  JSONRPCException { errorCode = -32700
                   , message   = "Parse error"
                   , errorData = Just (JSON.String msg)
                   , errorID   = Nothing
                   , errorStdOut = ""
                   , errorStdErr = ""
                   }

-- | The method called does not exist (from the JSON-RPC spec)
methodNotFound :: Text -> JSONRPCException
methodNotFound meth =
  JSONRPCException { errorCode = -32601
                   , message   = "Method not found"
                   , errorData = Just (JSON.toJSON meth)
                   , errorID   = Nothing
                   , errorStdOut = ""
                   , errorStdErr = ""
                   }

-- | The request issued is not valid (from the JSON-RPC spec)
invalidRequest :: JSONRPCException
invalidRequest =
  JSONRPCException { errorCode = -32600
                   , message   = "Invalid request"
                   , errorData = Nothing
                   , errorID   = Nothing
                   , errorStdOut = ""
                   , errorStdErr = ""
                   }

-- | Some unspecified bad thing happened in the server (from the JSON-RPC spec)
internalError :: JSONRPCException
internalError =
  JSONRPCException { errorCode = -32603
                   , message   = "Internal error"
                   , errorData = Nothing
                   , errorID   = Nothing
                   , errorStdOut = ""
                   , errorStdErr = ""
                   }

-- | The provided State ID is not one that the server has previously sent.
unknownStateID :: StateID -> JSONRPCException
unknownStateID sid =
  JSONRPCException { errorCode = 20
                   , message = "Unknown state ID"
                   , errorData = Just $ JSON.toJSON sid
                   , errorID = Nothing}

-- | Construct a 'JSONRPCException' from an error code, error text, and perhaps
-- some data item to attach
makeJSONRPCException :: JSON.ToJSON a => Integer -> Text -> Maybe a -> JSONRPCException
makeJSONRPCException c m d =
  JSONRPCException
    { errorCode = c
    , message = m
    , errorData = JSON.toJSON <$> d
    , errorID = Nothing
    , errorStdOut = ""
    , errorStdErr = ""
    }


{- | Request IDs come from clients, and are used to match responses
with commands.

Per the spec, a JSON-RPC request ID is: An identifier established by the Client
that MUST contain a String, Number, or NULL value if included. If it is not
included it is assumed to be a notification. The value SHOULD normally not be
Null [1] and Numbers SHOULD NOT contain fractional parts
-}
data RequestID = IDText !Text | IDNum !Scientific | IDNull
  deriving (Eq, Ord, Show)

instance JSON.FromJSON RequestID where
  parseJSON (JSON.String str) = pure (IDText str)
  parseJSON (JSON.Number i)   = pure (IDNum i)
  parseJSON JSON.Null         = pure IDNull
  parseJSON other             = JSON.typeMismatch "Request ID" other

instance JSON.ToJSON RequestID where
  toJSON (IDText str) = JSON.String str
  toJSON (IDNum i)    = JSON.Number i
  toJSON IDNull       = JSON.Null

data Request =
  Request { _requestMethod :: !Text
          -- ^ The method name to invoke
          , _requestID :: !(Maybe RequestID)
          -- ^ Because the presence of null and the absence of the key are
          -- distinct, we have both a null constructor and wrap it in a Maybe.
          -- When the request ID is not present, the request is a notification
          -- and the field is Nothing.
          , _requestParams :: !JSON.Object
          -- ^ The parameters to the method, if any exist
          }
  deriving (Show)

requestMethod :: Lens' Request Text
requestMethod = lens _requestMethod (\r m -> r { _requestMethod = m })

requestID :: Lens' Request (Maybe RequestID)
requestID = lens _requestID (\r i -> r { _requestID = i })

requestParams :: Lens' Request JSON.Object
requestParams = lens _requestParams (\r m -> r { _requestParams = m })


suchThat :: HasCallStack => JSON.Parser a -> (a -> Bool) -> JSON.Parser a
suchThat parser pred =
  do res <- parser
     if pred res
       then return res
       else fail "invalid value"

instance JSON.FromJSON Request where
  parseJSON =
    JSON.withObject ("JSON-RPC " <> T.unpack jsonRPCVersion <> " request") $
    \o ->
      (o .: "jsonrpc" `suchThat` (== jsonRPCVersion)) *>
      (Request <$> o .: "method" <*> o .:! "id" <*> o .: "params")

instance JSON.ToJSON Request where
  toJSON req =
    JSON.object
      [ "jsonrpc" .= jsonRPCVersion
      , "method"  .= view requestMethod req
      , "id"      .= view requestID     req
      , "params"  .= view requestParams req ]
  toEncoding req =
    JSON.pairs $
      "jsonrpc" .= jsonRPCVersion         <>
      "method"  .= view requestMethod req <>
      "id"      .= view requestID     req <>
      "params"  .= view requestParams req

<<<<<<< HEAD
rerunStep ::
  forall s.
  Maybe RequestID -> App s -> (Text -> IO ()) ->
  s -> (Text, JSON.Object) -> (FilePath -> IO B.ByteString) -> IO s
rerunStep reqID app logger startState (method, params) fileReader =
  case M.lookup method $ view appMethods app of
    Nothing -> throwIO $ (methodNotFound method) { errorID = reqID }
    Just (_, m) ->
      fst <$> runMethod (m $ JSON.Object params) fileReader logger startState

=======
data Response a
  = Response { _responseID :: RequestID
             , _responseAnswer :: a
             , _responseStdOut :: String
             , _responseStdErr :: String
             } deriving (Eq, Ord, Show)

responseID :: Simple Lens (Response a) RequestID
responseID = lens _responseID (\r m -> r { _responseID = m })

responseAnswer :: Simple Lens (Response a) a
responseAnswer = lens _responseAnswer (\r m -> r { _responseAnswer = m })

responseStdOut :: Simple Lens (Response a) String
responseStdOut = lens _responseStdOut (\r m -> r { _responseStdOut = m })

responseStdErr :: Simple Lens (Response a) String
responseStdErr = lens _responseStdOut (\r m -> r { _responseStdOut = m })

instance JSON.FromJSON a => JSON.FromJSON (Response a) where
  parseJSON =
    JSON.withObject ("JSON-RPC" <> T.unpack jsonRPCVersion <> " request") $
    \o ->
      (o .: "jsonrpc" `suchThat` (== jsonRPCVersion)) *>
      (do result <- o .: "result"
          Response
            <$> o .: "id"
            <*> result .: "answer"
            <*> result .: "stdout"
            <*> result .: "stderr")

instance JSON.ToJSON a => JSON.ToJSON (Response a) where
  toJSON resp =
    JSON.object
      [ "jsonrpc" .= jsonRPCVersion
      , "id"      .= view responseID resp
      , "result"  .= JSON.object
        [ "answer"  .= view responseAnswer resp
        , "stdout"  .= view responseStdOut resp
        , "stderr"  .= view responseStdErr resp ] ]

runMethodResponse ::
  Method s a -> RequestID -> (Text -> IO ()) -> s -> IO (s, Response a)
execMethodSilently ::
  Method s a -> (Text -> IO ()) -> s -> IO s
(runMethodResponse, execMethodSilently) =
  ( \m reqID logger st ->
      tryOutErr hCapture reqID (runMethod m logger st)
  , \m logger st -> fst <$>
      tryOutErr
        (\hs a -> ("",) <$> hSilence hs a)
        IDNull
        (runMethod m logger st) )
  where
    tryOutErr ::
      (forall a. [Handle] -> IO a -> IO (String, a)) ->
      RequestID ->
      IO (s, a) ->
      IO (s, Response a)
    tryOutErr capturer reqID action =
      do (err, (out, res)) <-
           capturer [stderr] . capturer [stdout] $
           try @SomeException (try @JSONRPCException action)
         tryPutOutErr out err
         either
           (\e -> let message = Just (JSON.String (T.pack (displayException e)))
                  in throwIO $ internalError { errorData = message })
           (either
              (\e -> throwIO $ e { errorStdOut = out, errorStdErr = err })
              (\(st, answer) -> pure (st, Response reqID answer out err)))
           res
      where
        tryPutOutErr :: String -> String -> IO ()
        tryPutOutErr out err =
          do void $ try @IOException (hPutStr stdout out)
             void $ try @IOException (hPutStr stderr err)
>>>>>>> 8b03a5d6

handleRequest ::
  forall s.
  HasCallStack =>
  (Text -> IO ()) ->
  (BS.ByteString -> IO ()) ->
  App s ->
  Request ->
  IO ()
handleRequest logger respond app req =
  case M.lookup method $ view appMethods app of
    Nothing -> throwIO $ (methodNotFound method) { errorID = reqID }
    Just (Command, m) ->
<<<<<<< HEAD
      withRequestID $
      do stateID <- getStateID req
         answer <- withMVar theState $
           \contents ->
             getAppState (rerunStep reqID app logger) contents stateID >>=
             \case
               Nothing -> throwIO $ unknownStateID stateID
               Just initAppState ->
                 do let r = (method, view requestParams req)
                    let fileReader = freshStateReader contents stateID
                    (newAppState, result) <- runMethod (m params) fileReader logger initAppState
                    sid' <- saveNewState contents stateID r newAppState
                    return $ addStateID result sid'
         let response = JSON.object [ "jsonrpc" .= jsonRPCVersion
                                    , "id" .= reqID
                                    , "result" .= answer
                                    ]
         respond (JSON.encode response)
    Just (Query, m) ->
      withRequestID $
      do stateID <- getStateID req
         answer <- withMVar theState $
           \contents ->
             getAppState (rerunStep reqID app logger) contents stateID >>=
             \case
               Nothing -> throwIO $ unknownStateID stateID
               Just theAppState ->
                 do let fileReader = B.readFile -- No caching of this state
                    (_, result) <- runMethod (m params) fileReader logger theAppState
                    -- Here, we return the original state ID, because
                    -- queries don't result in new states.
                    return $ addStateID result stateID
         let response = JSON.object [ "jsonrpc" .= jsonRPCVersion
                                    , "id" .= reqID
                                    , "result" .= answer
                                    ]
         respond (JSON.encode response)
    Just (Notification, m) ->
      withoutRequestID $
      void $
      do stateID <- getStateID req
         withMVar theState $
           \contents ->
             getAppState (rerunStep reqID app logger) contents stateID >>=
             \case
               Nothing -> throwIO $ unknownStateID stateID
               Just theAppState ->
                 -- No reply will be sent, so there is no way of the
                 -- client re-using any resulting state. So we don't
                 -- cache file contents here.
                 runMethod (m params) B.readFile logger theAppState
=======
      withRequestID $ \reqID ->
      do response <- modifyMVar theState $
           runMethodResponse (m params) reqID logger
         respond (JSON.encode response)
    Just (Query, m) ->
      withRequestID $ \reqID ->
      do (_, response) <-
           runMethodResponse (m params) reqID logger =<< readMVar theState
         respond (JSON.encode response)
    Just (Notification, m) ->
      withoutRequestID $
      modifyMVar theState $
        \s -> (,()) <$> execMethodSilently (m params) logger s
>>>>>>> 8b03a5d6
  where
    method   = view requestMethod req
    params   = JSON.Object $ view requestParams req
    reqID    = view requestID req
    theState = view serverState app

    addStateID :: JSON.Value -> StateID -> JSON.Value
    addStateID answer sid =
      JSON.object [ "answer" .= answer
                  , "state" .= sid
                  ]

    withRequestID :: (RequestID -> IO a) -> IO a
    withRequestID act =
      do rid <- requireID
         catch (act rid) $ \e -> throwIO (e { errorID = Just rid })

    withoutRequestID :: IO a -> IO a
    withoutRequestID act =
      do requireNoID
         catch act $ \e -> throwIO (e { errorID = Nothing })

    requireID   = maybe (throwIO invalidRequest) return reqID
    requireNoID = maybe (return ()) (const (throwIO invalidRequest)) reqID


-- | Given an IO action, return an atomic-ified version of that same action,
-- such that it closes over a lock. This is useful for synchronizing on output
-- to handles.
synchronized :: (a -> IO b) -> IO (a -> IO b)
synchronized f =
  do lock <- newMVar ()
     pure $ \a ->
       withMVar lock $ \_ -> f a

-- | One way to run a server is on stdio, listening for requests on stdin
-- and replying on stdout. In this system, each request must be on a
-- line for itself, and no newlines are otherwise allowed.
serveStdIO :: HasCallStack => App s -> IO ()
serveStdIO = serveHandles (Just stderr) stdin stdout

getStateID :: Request -> IO StateID
getStateID req =
  case view (requestParams . at "state") req of
    Just sid ->
      case JSON.fromJSON sid of
        JSON.Success i -> pure i
        JSON.Error msg -> noStateID msg
    Nothing -> noStateID "No state field in parameters"
  where
    noStateID msg =
      throwIO $
        invalidParams msg $ JSON.Object $ view requestParams req


-- | Serve an application, listening for input on one handle and
-- sending output to another. Each request must be on a line for
-- itself, and no newlines are otherwise allowed.
serveHandles ::
  HasCallStack =>
  Maybe Handle {- ^ Where to log debug info -} ->
  Handle {- ^ input handle    -} ->
  Handle {- ^ output handle   -} ->
  App s  {- ^ RPC application -} ->
  IO ()
serveHandles hLog hIn hOut app = init >>= loop
  where
    newline = 0x0a -- ASCII/UTF8

    init = (,) <$> synchronized (BS.hPutStr hOut)
               <*> (BS.split newline <$> BS.hGetContents hIn)

    loop (out, input) =
      case input of
        [] -> return ()
        l:rest ->
          do _ <- forkIO $
               (case JSON.eitherDecode l of
                  Left msg -> throw (parseError (T.pack msg))
                  Right req -> handleRequest log out app req)
               `catch` reportError out
               `catch` reportOtherException out
             loop (out, rest)

    reportError :: (BS.ByteString -> IO ()) -> JSONRPCException -> IO ()
    reportError out exn =
      out (JSON.encode exn <> BS.singleton newline)

    reportOtherException :: (BS.ByteString -> IO ()) -> SomeException -> IO ()
    reportOtherException out exn =
      out $
        JSON.encode (internalError { errorData = Just (JSON.String (T.pack (show exn))) })
        <> BS.singleton newline

    log = case hLog of
            Just h -> T.hPutStrLn h
            Nothing -> const (return ())

-- | Serve an application on stdio, with messages encoded as netstrings.
serveStdIONS :: HasCallStack => App s -> IO ()
serveStdIONS = serveHandlesNS (Just stderr) stdin stdout

-- | Serve an application on arbitrary handles, with messages
-- encoded as netstrings.
serveHandlesNS ::
  HasCallStack =>
  Maybe Handle {- ^ debug log handle -} ->
  Handle       {- ^ input handle     -} ->
  Handle       {- ^ output handle    -} ->
  App s        {- ^ RPC application  -} ->
  IO ()
serveHandlesNS hLog hIn hOut app =
  do hSetBinaryMode hIn True
     hSetBuffering hIn NoBuffering
     input <- newMVar hIn
     output <- synchronized (\msg ->
                               do log (T.pack (show msg))
                                  BS.hPut hOut $ encodeNetstring $ netstring msg)
     loop output input
  where
    loop :: (BS.ByteString -> IO ()) -> MVar Handle -> IO ()
    loop output input =
      do mbLine <- withMVar input $ netstringFromHandle
         case mbLine of
           Nothing   -> return ()
           Just line ->
             do _ <- processLine output line
                loop output input

    processLine output line =
      do log (T.pack (show line))
         forkIO $
           case JSON.eitherDecode (decodeNetstring line) of
             Left  msg -> throwIO (parseError (T.pack msg))
             Right req -> handleRequest log output app req
           `catch` reportError output
           `catch` reportOtherException output

    reportError :: (BS.ByteString -> IO ()) -> JSONRPCException -> IO ()
    reportError output exn =
      output (JSON.encode exn)

    reportOtherException :: (BS.ByteString -> IO ()) -> SomeException -> IO ()
    reportOtherException out exn =
      out $ JSON.encode $
      internalError { errorData = Just (JSON.String (T.pack (show exn)))
                    , errorStdOut = "<no stdout captured: exception outside capture region>"
                    , errorStdErr = "<no stderr captured: exception outside capture region>"
                    }

    log :: Text -> IO ()
    log msg = case hLog of
                Just h -> T.hPutStrLn h msg
                Nothing -> return ()


serveHTTP ::
  HasCallStack =>
  App s  {- JSON-RPC app -} ->
  Int    {- port number  -} ->
  IO ()
serveHTTP app port =
    scotty port $ post "/:whatevs" $
    do req <- request
       body <- liftIO $ strictRequestBody req
       -- NOTE: Making the assumption that WAI forks a thread - TODO: verify this
       stream $ \put flush ->
         do output <- synchronized (\ str -> put (fromByteString (BS.toStrict str)) *> flush)
            let reportError =
                  \ (exn :: JSONRPCException) ->
                    output (JSON.encode exn <> BS.singleton newline)
                reportOtherException =
                  \ (exn :: SomeException) ->
                    output $ JSON.encode (internalError { errorData = Just (JSON.String (T.pack (show exn))) })
                             <> BS.singleton newline
            (case JSON.eitherDecode body of
               Left msg -> throw (parseError (T.pack msg))
               Right req -> handleRequest (T.hPutStrLn stderr) output app req)
             `catch` reportError
             `catch` reportOtherException
 where newline = 0x0a -- ASCII/UTF8<|MERGE_RESOLUTION|>--- conflicted
+++ resolved
@@ -1,4 +1,5 @@
 {-# LANGUAGE GeneralizedNewtypeDeriving #-}
+{-# LANGUAGE FlexibleInstances #-}
 {-# LANGUAGE LambdaCase #-}
 {-# LANGUAGE UndecidableInstances #-}
 {-# LANGUAGE TypeOperators #-}
@@ -282,7 +283,10 @@
   JSONRPCException { errorCode = 20
                    , message = "Unknown state ID"
                    , errorData = Just $ JSON.toJSON sid
-                   , errorID = Nothing}
+                   , errorID = Nothing
+                   , errorStdOut = ""
+                   , errorStdErr = ""
+                   }
 
 -- | Construct a 'JSONRPCException' from an error code, error text, and perhaps
 -- some data item to attach
@@ -371,7 +375,6 @@
       "id"      .= view requestID     req <>
       "params"  .= view requestParams req
 
-<<<<<<< HEAD
 rerunStep ::
   forall s.
   Maybe RequestID -> App s -> (Text -> IO ()) ->
@@ -382,29 +385,40 @@
     Just (_, m) ->
       fst <$> runMethod (m $ JSON.Object params) fileReader logger startState
 
-=======
-data Response a
-  = Response { _responseID :: RequestID
-             , _responseAnswer :: a
-             , _responseStdOut :: String
-             , _responseStdErr :: String
+-- | A response to a command or query.
+--
+-- The first type parameter represents the type of state IDs used at
+-- the particular stage of the program. When a response is first
+-- constructed, the state ID does not yet exist, so the type parameter
+-- is (). It becomes 'StateID' later, once the protocol expects this
+-- to exist, and the lack of a generalized 'ToJSON' instance prevents
+-- us from forgetting the ID when we encode it.
+data Response stateID a
+  = Response { _responseID :: !RequestID
+             , _responseAnswer :: !a
+             , _responseStdOut :: !String
+             , _responseStdErr :: !String
+             , _responseStateID :: !stateID
              } deriving (Eq, Ord, Show)
 
-responseID :: Simple Lens (Response a) RequestID
+responseID :: Lens' (Response stateID a) RequestID
 responseID = lens _responseID (\r m -> r { _responseID = m })
 
-responseAnswer :: Simple Lens (Response a) a
+responseAnswer :: Lens (Response stateID a) (Response stateID b) a b
 responseAnswer = lens _responseAnswer (\r m -> r { _responseAnswer = m })
 
-responseStdOut :: Simple Lens (Response a) String
+responseStdOut :: Lens' (Response stateID a) String
 responseStdOut = lens _responseStdOut (\r m -> r { _responseStdOut = m })
 
-responseStdErr :: Simple Lens (Response a) String
+responseStdErr :: Lens' (Response stateID a) String
 responseStdErr = lens _responseStdOut (\r m -> r { _responseStdOut = m })
 
-instance JSON.FromJSON a => JSON.FromJSON (Response a) where
+responseStateID :: Lens (Response stateID a) (Response stateID' a) stateID stateID'
+responseStateID = lens _responseStateID (\r sid -> r { _responseStateID = sid })
+
+instance JSON.FromJSON a => JSON.FromJSON (Response StateID a) where
   parseJSON =
-    JSON.withObject ("JSON-RPC" <> T.unpack jsonRPCVersion <> " request") $
+    JSON.withObject ("JSON-RPC" <> T.unpack jsonRPCVersion <> " response") $
     \o ->
       (o .: "jsonrpc" `suchThat` (== jsonRPCVersion)) *>
       (do result <- o .: "result"
@@ -412,36 +426,49 @@
             <$> o .: "id"
             <*> result .: "answer"
             <*> result .: "stdout"
-            <*> result .: "stderr")
-
-instance JSON.ToJSON a => JSON.ToJSON (Response a) where
+            <*> result .: "stderr"
+            <*> result .: "state")
+
+instance JSON.ToJSON a => JSON.ToJSON (Response StateID a) where
   toJSON resp =
     JSON.object
       [ "jsonrpc" .= jsonRPCVersion
       , "id"      .= view responseID resp
       , "result"  .= JSON.object
-        [ "answer"  .= view responseAnswer resp
-        , "stdout"  .= view responseStdOut resp
-        , "stderr"  .= view responseStdErr resp ] ]
+        [ "answer" .= view responseAnswer resp
+        , "stdout" .= view responseStdOut resp
+        , "stderr" .= view responseStdErr resp
+        , "state"  .= view responseStateID resp
+        ]
+      ]
 
 runMethodResponse ::
-  Method s a -> RequestID -> (Text -> IO ()) -> s -> IO (s, Response a)
+  Method s a ->
+  RequestID ->
+  (FilePath -> IO B.ByteString) ->
+  (Text -> IO ()) ->
+  s ->
+  IO (s, Response () a)
 execMethodSilently ::
-  Method s a -> (Text -> IO ()) -> s -> IO s
+  Method s a ->
+  (FilePath -> IO B.ByteString) ->
+  (Text -> IO ()) ->
+  s ->
+  IO s
 (runMethodResponse, execMethodSilently) =
-  ( \m reqID logger st ->
-      tryOutErr hCapture reqID (runMethod m logger st)
-  , \m logger st -> fst <$>
+  ( \m reqID fileReader logger st ->
+      tryOutErr hCapture reqID (runMethod m fileReader logger st)
+  , \m fileReader logger st -> fst <$>
       tryOutErr
         (\hs a -> ("",) <$> hSilence hs a)
         IDNull
-        (runMethod m logger st) )
+        (runMethod m fileReader logger st) )
   where
     tryOutErr ::
       (forall a. [Handle] -> IO a -> IO (String, a)) ->
       RequestID ->
       IO (s, a) ->
-      IO (s, Response a)
+      IO (s, Response () a)
     tryOutErr capturer reqID action =
       do (err, (out, res)) <-
            capturer [stderr] . capturer [stdout] $
@@ -452,14 +479,13 @@
                   in throwIO $ internalError { errorData = message })
            (either
               (\e -> throwIO $ e { errorStdOut = out, errorStdErr = err })
-              (\(st, answer) -> pure (st, Response reqID answer out err)))
+              (\(st, answer) -> pure (st, Response reqID answer out err ())))
            res
       where
         tryPutOutErr :: String -> String -> IO ()
         tryPutOutErr out err =
           do void $ try @IOException (hPutStr stdout out)
              void $ try @IOException (hPutStr stderr err)
->>>>>>> 8b03a5d6
 
 handleRequest ::
   forall s.
@@ -473,43 +499,34 @@
   case M.lookup method $ view appMethods app of
     Nothing -> throwIO $ (methodNotFound method) { errorID = reqID }
     Just (Command, m) ->
-<<<<<<< HEAD
-      withRequestID $
+      withRequestID $ \reqID ->
       do stateID <- getStateID req
-         answer <- withMVar theState $
+         response <- withMVar theState $
            \contents ->
-             getAppState (rerunStep reqID app logger) contents stateID >>=
+             getAppState (rerunStep (Just reqID) app logger) contents stateID >>=
              \case
                Nothing -> throwIO $ unknownStateID stateID
                Just initAppState ->
                  do let r = (method, view requestParams req)
                     let fileReader = freshStateReader contents stateID
-                    (newAppState, result) <- runMethod (m params) fileReader logger initAppState
+                    (newAppState, result) <- runMethodResponse (m params) reqID fileReader logger initAppState
                     sid' <- saveNewState contents stateID r newAppState
-                    return $ addStateID result sid'
-         let response = JSON.object [ "jsonrpc" .= jsonRPCVersion
-                                    , "id" .= reqID
-                                    , "result" .= answer
-                                    ]
+                    return $ addStateID sid' result
          respond (JSON.encode response)
     Just (Query, m) ->
-      withRequestID $
+      withRequestID $ \reqID ->
       do stateID <- getStateID req
-         answer <- withMVar theState $
+         response <- withMVar theState $
            \contents ->
-             getAppState (rerunStep reqID app logger) contents stateID >>=
+             getAppState (rerunStep (Just reqID) app logger) contents stateID >>=
              \case
                Nothing -> throwIO $ unknownStateID stateID
                Just theAppState ->
                  do let fileReader = B.readFile -- No caching of this state
-                    (_, result) <- runMethod (m params) fileReader logger theAppState
+                    (_, result) <- runMethodResponse (m params) reqID fileReader logger theAppState
                     -- Here, we return the original state ID, because
                     -- queries don't result in new states.
-                    return $ addStateID result stateID
-         let response = JSON.object [ "jsonrpc" .= jsonRPCVersion
-                                    , "id" .= reqID
-                                    , "result" .= answer
-                                    ]
+                    return $ addStateID stateID result
          respond (JSON.encode response)
     Just (Notification, m) ->
       withoutRequestID $
@@ -524,33 +541,16 @@
                  -- No reply will be sent, so there is no way of the
                  -- client re-using any resulting state. So we don't
                  -- cache file contents here.
-                 runMethod (m params) B.readFile logger theAppState
-=======
-      withRequestID $ \reqID ->
-      do response <- modifyMVar theState $
-           runMethodResponse (m params) reqID logger
-         respond (JSON.encode response)
-    Just (Query, m) ->
-      withRequestID $ \reqID ->
-      do (_, response) <-
-           runMethodResponse (m params) reqID logger =<< readMVar theState
-         respond (JSON.encode response)
-    Just (Notification, m) ->
-      withoutRequestID $
-      modifyMVar theState $
-        \s -> (,()) <$> execMethodSilently (m params) logger s
->>>>>>> 8b03a5d6
+                 (,()) <$> execMethodSilently (m params) B.readFile logger theAppState
   where
     method   = view requestMethod req
     params   = JSON.Object $ view requestParams req
     reqID    = view requestID req
     theState = view serverState app
 
-    addStateID :: JSON.Value -> StateID -> JSON.Value
-    addStateID answer sid =
-      JSON.object [ "answer" .= answer
-                  , "state" .= sid
-                  ]
+    addStateID :: StateID -> Response anyOldStateID a -> Response StateID a
+    addStateID sid answer =
+      set responseStateID sid answer
 
     withRequestID :: (RequestID -> IO a) -> IO a
     withRequestID act =
