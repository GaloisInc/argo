--- conflicted
+++ resolved
@@ -30,17 +30,19 @@
 
 -- | The options selected by a user, including the server mode but
 -- excluding mode-specific initialization options (e.g. the HTTP port).
-data UserOptions stdIOOpts socketOpts httpOpts
+data UserOptions stdIOOpts socketOpts httpOpts docOpts
   = StdIOOpts stdIOOpts
   | SocketOpts socketOpts
   | HttpOpts httpOpts
+  | DocOpts docOpts
 
 -- | If all modes use the same user option, collapse them into a
 -- single structure.
-userOptions :: UserOptions a a a -> a
+userOptions :: UserOptions a a a a -> a
 userOptions (StdIOOpts opts) = opts
 userOptions (SocketOpts opts) = opts
 userOptions (HttpOpts opts) = opts
+userOptions (DocOpts opts) = opts
 
 -- | Run an Argo application using the default set of command-line
 -- arguments and server modes, augmented with additional command-line
@@ -52,16 +54,17 @@
 customMain ::
   Opt.Parser stdIOOpts {- ^ A command-line parser for the options for stdio mode -} ->
   Opt.Parser socketOpts {- ^ A command-line parser for the options for socket mode -} ->
-  Opt.Parser httpOpts {- ^ A command-line parser for the options for HTTP mode -}->
+  Opt.Parser httpOpts {- ^ A command-line parser for the options for HTTP mode -} ->
+  Opt.Parser docOpts {- ^ A command-line parser for the options for documenation -} ->
   String {- ^ A description to be shown to users in the --help text -} ->
-  (UserOptions stdIOOpts socketOpts httpOpts -> IO (App s))
+  (UserOptions stdIOOpts socketOpts httpOpts docOpts -> IO (App s))
     {- ^ An initialization procedure for the application that transforms the
          parsed custom options into an application -} ->
   IO ()
-customMain stdioOpts socketOpts httpOpts str app =
+customMain stdioOpts socketOpts httpOpts docOpts str app =
   do opts <- Opt.customExecParser
                (Opt.prefs $ Opt.showHelpOnError <> Opt.showHelpOnEmpty)
-               (options stdioOpts socketOpts httpOpts str)
+               (options stdioOpts socketOpts httpOpts docOpts str)
      realMain app opts
 
 -- | Run an Argo application using the default set of command-line
@@ -71,7 +74,7 @@
   App s {- ^ The application to be run -} ->
   IO ()
 defaultMain str app =
-  customMain parseNoOpts parseNoOpts parseNoOpts str $ const $ pure app
+  customMain parseNoOpts parseNoOpts parseNoOpts parseNoOpts str $ const $ pure app
 
 data NoOpts = NoOpts
 
@@ -95,14 +98,14 @@
 
 data LogOption = StdErrLog
 
-data ProgramMode stdioOpts socketOpts httpOpts
+data ProgramMode stdioOpts socketOpts httpOpts docOpts
   = StdIONetstring (Maybe LogOption) stdioOpts
   -- ^ NetStrings over standard IO
   | SocketNetstring NetworkOptions socketOpts
   -- ^ NetStrings over some socket
   | Http String NetworkOptions httpOpts
   -- ^ HTTP (String is path at which API is served)
-  | Doc !Format
+  | Doc !Format docOpts
   -- ^ Dump protocol description to stdout
 
 newtype Port = Port {unPort :: String} deriving (Eq, Ord)
@@ -110,35 +113,28 @@
 newtype Session
   = Session String
 
-<<<<<<< HEAD
 data Format = ReST
 
-mode :: String -> Opt.Parser ProgramMode
-mode desc =
-  Opt.hsubparser $ stdioMode desc <> socketMode desc <> httpMode desc <> docMode desc
-
-stdioMode, socketMode, httpMode, docMode :: String -> Opt.Mod Opt.CommandFields ProgramMode
-=======
 mode ::
   Opt.Parser stdioOpts ->
   Opt.Parser socketOpts ->
   Opt.Parser httpOpts ->
-  String -> Opt.Parser (ProgramMode stdioOpts socketOpts httpOpts)
-mode stdio socket http desc =
-  Opt.hsubparser $ stdioMode stdio desc <> socketMode socket desc <> httpMode http desc
->>>>>>> 7d2c2085
-
-stdioMode :: Opt.Parser stdioOpts -> String -> Opt.Mod Opt.CommandFields (ProgramMode stdioOpts socketOpts httpOpts)
+  Opt.Parser docOpts ->
+  String -> Opt.Parser (ProgramMode stdioOpts socketOpts httpOpts docOpts)
+mode stdio socket http doc desc =
+  Opt.hsubparser $ stdioMode stdio desc <> socketMode socket desc <> httpMode http desc <> docMode doc desc
+
+stdioMode :: Opt.Parser stdioOpts -> String -> Opt.Mod Opt.CommandFields (ProgramMode stdioOpts socketOpts httpOpts docOpts)
 stdioMode user desc = Opt.command "stdio" $
   Opt.info (StdIONetstring <$> logOpt <*> user) $
   Opt.header desc <> Opt.fullDesc <> Opt.progDesc "Communicate over stdin and stdout"
 
-socketMode :: Opt.Parser socketOpts -> String -> Opt.Mod Opt.CommandFields (ProgramMode stdioOpts socketOpts httpOpts)
+socketMode :: Opt.Parser socketOpts -> String -> Opt.Mod Opt.CommandFields (ProgramMode stdioOpts socketOpts httpOpts docOpts)
 socketMode user desc = Opt.command "socket" $
   Opt.info (SocketNetstring <$> networkOptions <*> user) $
   Opt.header desc <> Opt.fullDesc <> Opt.progDesc "Communicate over a socket"
 
-httpMode :: Opt.Parser httpOpts -> String -> Opt.Mod Opt.CommandFields (ProgramMode stdioOpts socketOpts httpOpts)
+httpMode :: Opt.Parser httpOpts -> String -> Opt.Mod Opt.CommandFields (ProgramMode stdioOpts socketOpts httpOpts docOpts)
 httpMode user desc = Opt.command "http" $
   Opt.info (Http <$> path <*> networkOptions <*> user) $
   Opt.header desc <> Opt.fullDesc <> Opt.progDesc "Communicate over HTTP"
@@ -146,8 +142,10 @@
     path =
       Opt.argument Opt.str $
       Opt.metavar "PATH" <> Opt.help "The path at which to serve the API"
-docMode desc = Opt.command "doc" $
-  Opt.info (Doc <$> format) $
+
+docMode :: Opt.Parser docOpts -> String -> Opt.Mod Opt.CommandFields (ProgramMode stdioOpts socketOpts httpOpts docOpts)
+docMode user desc = Opt.command "doc" $
+  Opt.info (Doc <$> format <*> user) $
   Opt.header desc <> Opt.fullDesc <> Opt.progDesc "Emit protocol documentation"
   where
     format = pure ReST
@@ -161,10 +159,11 @@
   Opt.Parser stdioOpts ->
   Opt.Parser socketOpts ->
   Opt.Parser httpOpts ->
+  Opt.Parser docOpts ->
   String ->
-  Opt.ParserInfo (ProgramMode stdioOpts socketOpts httpOpts)
-options stdioOpts socketOpts httpOpts desc =
-  Opt.info (mode stdioOpts socketOpts httpOpts desc <**> Opt.helper) $
+  Opt.ParserInfo (ProgramMode stdioOpts socketOpts httpOpts docOpts)
+options stdioOpts socketOpts httpOpts docOpts desc =
+  Opt.info (mode stdioOpts socketOpts httpOpts docOpts desc <**> Opt.helper) $
   Opt.fullDesc <> Opt.progDesc desc
 
 hostOpt :: Opt.Parser (Maybe HostName)
@@ -293,8 +292,8 @@
                      unlockFile globalLock
 
 realMain ::
-  (UserOptions stdIOOpts socketOpts httpOpts -> IO (App s)) ->
-  ProgramMode stdIOOpts socketOpts httpOpts -> IO ()
+  (UserOptions stdIOOpts socketOpts httpOpts docOpts -> IO (App s)) ->
+  ProgramMode stdIOOpts socketOpts httpOpts docOpts -> IO ()
 realMain makeApp progMode =
   case progMode of
     StdIONetstring logging userOpts ->
@@ -323,18 +322,6 @@
                    <> existingPort
                    <> ", not the specified port "
                    <> desiredPort
-<<<<<<< HEAD
-    Http path (NetworkOptions session _host port) ->
-      case session of
-        Just _ -> die "Named sessions not yet supported for HTTP"
-        Nothing -> serveHttp path theApp (maybe 8080 (read . unPort) port)
-    Doc format ->
-      case format of
-        ReST ->
-          T.putStrLn $
-          restructuredText $
-            Doc.App (view appName theApp) (view appDocumentation theApp)
-=======
     Http path (NetworkOptions session _host port logging) userOpts ->
       do theApp <- makeApp (HttpOpts userOpts)
          case session of
@@ -342,6 +329,13 @@
            Nothing ->
              do let logger = maybeLog logging
                 serveHttp logger path theApp (maybe 8080 (read . unPort) port)
+    Doc format userOpts ->
+      case format of
+        ReST ->
+          do theApp <- makeApp (DocOpts userOpts)
+             T.putStrLn $
+               restructuredText $
+                 Doc.App (view appName theApp) (view appDocumentation theApp)
+
   where maybeLog Nothing _ = pure ()
-        maybeLog (Just StdErrLog) txt = T.hPutStrLn stderr txt
->>>>>>> 7d2c2085
+        maybeLog (Just StdErrLog) txt = T.hPutStrLn stderr txt