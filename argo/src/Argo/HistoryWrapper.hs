{-# LANGUAGE ViewPatterns #-}
{-# Language OverloadedStrings #-}
module Argo.HistoryWrapper
  ( HistoryWrapper(..)
  , historyWrapper
  ) where

import Argo
import Argo.CacheTree

import Control.Monad
import Control.Monad.IO.Class
import Control.Lens
import Data.Text (Text)
import Data.Aeson (Result(..), Value(..), fromJSON, toJSON, object)
import qualified Data.HashMap.Strict as HashMap

data HistoryWrapper s = HistoryWrapper
  { historyCache :: Cache s (Text, Value) }

historyWrapper ::
  (s -> IO Bool) {- ^ validate state -} ->
  [(Text, MethodType, Value -> Method                 s  Value)]
  {- ^ all methods   -} ->
  [(Text, MethodType, Value -> Method (HistoryWrapper s) Value)]
historyWrapper validate methods =
  [ (name, Query, wrapMethod commands validate name t m)
  | (name, t, m) <- methods ]
  where
    commands = methodsToCommands methods

-- | Extract the stateful commands from a list of supported methods. These
-- commands are the ones we'll need to remember because they can update the
-- state.
methodsToCommands ::
  [(Text, MethodType, Value -> Method s Value)]  {- ^ all methods   -} ->
  [(Text, s -> Value -> IO s)]                   {- ^ don't include 'Query' -}
methodsToCommands methods =
  [ (name, command) | (name, ty, extractCommand ty -> Just command) <- methods ]

-- | Extract the components of methods that affect the server's state.
extractCommand ::
  MethodType ->
  (Value -> Method s Value) ->
  Maybe (s -> Value -> IO s)
extractCommand Query _ = Nothing
extractCommand _     m = Just $ \s p -> fst <$> runMethod (m p) noLog s
  where
    noLog _ = return ()

------------------------------------------------------------------------

-- | Wrap a JSON RPC method to use explicit state representation.
--
-- A stateful 'Command' type 'Method' can be made into a stateless 'Query' type
-- 'Method' by pairing it with its full history, making use of caching to avoid
-- repeating work where possible.
wrapMethod ::
  [(Text, s -> Value -> IO s)]   {- ^ all methods               -} ->
  (s -> IO Bool)                 {- ^ is state still valid?     -} ->
  Text                           {- ^ method name               -} ->
  MethodType                     {- ^ what kind of method is it -} ->
  (Value -> Method s Value)      {- ^ method implementation     -} ->
  (Value -> Method (HistoryWrapper s) Value)

wrapMethod commands validate name Query q =
  withState $ \logger hs steps params ->
  do cache            <- cacheLookup
                           (runHistoryCommand commands)
                           validate
                           (historyCache hs)
                           steps
     (_, result)      <- runMethod (q params) logger (cacheRoot cache)
     return $ Object (HashMap.fromList [("answer", result)])

wrapMethod commands validate name methodType c =
  withState $ \logger hs steps params ->
  do let cmd           = (name, params)
     cache            <- cacheLookup
                           (runHistoryCommand commands)
                           validate
                           (historyCache hs)
                           steps
     (s', result)     <- runMethod (c params) logger (cacheRoot cache)
     _                <- cacheAdvance
                           (\_ _ -> return s')
                           (\_ -> return True)
                           cache
                           cmd
     let steps'        = steps ++ [cmd]
         output        = case methodType of
                           Command      -> result
                           Notification -> object []
                           Query        -> error "Internal error: impossible pattern match"
     return (injectSteps steps' output)

-- | Captures the common behavior in 'wrapMethod'. Given a continuation
-- using the history state, list of commands used to reach current state,
-- and the raw parameters object compute the method that results a result
-- value which is wrapped with any new steps.
withState ::
  ((Text -> IO ()) -> HistoryWrapper s -> [(Text, Value)] -> Value -> IO Value)
    {- ^ continuation: logger, state, steps, parameters object to result -} ->
  Value {- ^ raw parameters object -} ->
  Method (HistoryWrapper s) Value
withState k params =
<<<<<<< HEAD
  do hs <- getState
     let (steps, params') = extractSteps params
     liftIO (k hs steps params')
=======
  do hs               <- getState
     logger           <- getDebugLogger
     (steps, params') <- extractStepsM params
     liftIO (k logger hs steps params')
>>>>>>> b85cf753

------------------------------------------------------------------------

stateKey :: Text
stateKey = "state"

answerKey :: Text
answerKey = "answer"

extractSteps :: Value -> ([(Text, Value)], Value)
extractSteps v
  | Object o      <- v
  , Just history  <- HashMap.lookup stateKey o
  , Success steps <- fromJSON history
  , let v' = Object (HashMap.delete stateKey o) = (steps, v')
extractSteps v = ([], v)  -- no state field, so default to empty history

-- | Combine a command result and the current sequence of steps
-- together into a single JSON value.
injectSteps ::
  [(Text, Value)] {- ^ command steps  -} ->
  Value           {- ^ command result -} ->
  Value           {- ^ combined value -}
injectSteps steps result =
  Object (HashMap.fromList [(stateKey, toJSON steps), (answerKey, result)])

runHistoryCommand ::
  [(Text, s -> Value -> IO s)] {- ^ command handlers -} ->
  (Text, Value)                {- ^ step sequence    -} ->
  s                            {- ^ initial state    -} ->
  IO s                         {- ^ final state      -}
runHistoryCommand commands (name, params) s =
  case lookup name commands of
    Nothing   -> fail ("Unknown command: " ++ show name)
    Just impl -> impl s params<|MERGE_RESOLUTION|>--- conflicted
+++ resolved
@@ -104,16 +104,10 @@
   Value {- ^ raw parameters object -} ->
   Method (HistoryWrapper s) Value
 withState k params =
-<<<<<<< HEAD
   do hs <- getState
      let (steps, params') = extractSteps params
-     liftIO (k hs steps params')
-=======
-  do hs               <- getState
-     logger           <- getDebugLogger
-     (steps, params') <- extractStepsM params
+     logger <- getDebugLogger
      liftIO (k logger hs steps params')
->>>>>>> b85cf753
 
 ------------------------------------------------------------------------
 
