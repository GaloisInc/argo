--- conflicted
+++ resolved
@@ -77,12 +77,8 @@
        StdIONetstring -> serveStdIONS theApp
        SocketNetstring (Port p) -> serveSocket "127.0.0.1" p theApp
        SocketNetstringDyn h ->
-<<<<<<< HEAD
-         do (a, p) <- serveSocketDynamic h theApp
-=======
          do hSetBuffering stdout NoBuffering
-            (a, p) <- serveSocketDynamic (Just stdout) h theApp
->>>>>>> 1373a5fb
+            (a, p) <- serveSocketDynamic h theApp
             putStrLn ("PORT " ++ show p)
             wait a
 
