--- conflicted
+++ resolved
@@ -56,37 +56,9 @@
 import CryptolServer.Data.Expression
 import CryptolServer.Data.Type
 
-<<<<<<< HEAD
 call :: CallParams -> Method ServerState JSON.Value
 call (CallParams fun rawArgs) =
-    do args <- traverse getExpr rawArgs
-       let appExpr = mkEApp (EVar (UnQual (mkIdent fun))) args
-       (expr, ty, schema) <- runModuleCmd (checkExpr appExpr)
-       -- TODO: see Cryptol REPL for how to check whether we
-       -- can actually evaluate things, which we can't do in
-       -- a parameterized module
-       evalAllowed ty
-       evalAllowed schema
-       me <- view moduleEnv <$> getState
-       let cfg = meSolverConfig me
-       perhapsDef <- liftIO $ SMT.withSolver cfg (\s -> defaultReplExpr s ty schema)
-       case perhapsDef of
-         Nothing -> error "TODO"
-         Just (tys, checked) ->
-           do noDefaults tys
-              let su = listParamSubst tys
-              let theType = apSubst su (sType schema)
-              res <- runModuleCmd (evalExpr checked)
-              prims <- runModuleCmd getPrimMap
-              val <- observe $ readBack prims theType res
-              return (JSON.object ["value" .= val, "type" .= pretty theType])
-=======
-
-call :: CryptolServerQuery JSON.Value
-call =
-  cryptolCommandToQuery $
-  do CallParams fun rawArgs <- params
-     args <- traverse getExpr rawArgs
+  do args <- traverse getExpr rawArgs
      let appExpr = mkEApp (EVar (UnQual (mkIdent fun))) args
      (expr, ty, schema) <- runModuleCmd (checkExpr appExpr)
      -- TODO: see Cryptol REPL for how to check whether we
@@ -105,14 +77,11 @@
             let theType = apSubst su (sType schema)
             res <- runModuleCmd (evalExpr checked)
             prims <- runModuleCmd getPrimMap
-            rid <- getRequestID
-            val <- observe $ readBack rid prims theType res
+            val <- observe $ readBack prims theType res
             return (JSON.object [ "value" .= val
                                 , "type string" .= pretty theType
                                 , "type" .= JSONType mempty theType
                                 ])
->>>>>>> 9cab9c98
-
   where
     noDefaults [] = return ()
     noDefaults xs@(_:_) =
@@ -131,13 +100,8 @@
          unless (Set.null bad) $
            raise (evalInParamMod (Set.toList bad))
 
-<<<<<<< HEAD
-readBack :: PrimMap -> TC.Type -> Value -> Eval ArgSpec
+readBack :: PrimMap -> TC.Type -> Value -> Eval Expression
 readBack prims ty val =
-=======
-readBack :: RequestID -> PrimMap -> TC.Type -> Value -> Eval Expression
-readBack rid prims ty val =
->>>>>>> 9cab9c98
   case TC.tNoUser ty of
     TC.TRec tfs ->
       Record . HM.fromList <$>
@@ -191,198 +155,4 @@
 instance FromJSON CallParams where
   parseJSON =
     withObject "params for \"call\"" $
-    \o -> CallParams <$> o .: "function" <*> o .: "arguments"
-<<<<<<< HEAD
-
-data Encoding = Base64 | Hex
-  deriving (Eq, Show, Ord)
-
-instance JSON.FromJSON Encoding where
-  parseJSON =
-    withText "encoding" $
-    \case
-      "hex"    -> pure Hex
-      "base64" -> pure Base64
-      _        -> empty
-
-data ArgSpec =
-    Bit !Bool
-  | Unit
-  | Num !Encoding !Text !Integer -- ^ data and bitwidth
-  | Record !(HashMap Text ArgSpec)
-  | Sequence ![ArgSpec]
-  | Tuple ![ArgSpec]
-  | Integer !Integer
-
-  deriving (Eq, Ord, Show)
-
-data ArgSpecTag = TagNum | TagRecord | TagSequence | TagTuple | TagUnit
-
-instance JSON.FromJSON ArgSpecTag where
-  parseJSON =
-    withText "tag" $
-    \case
-      "bits"     -> pure TagNum
-      "unit"     -> pure TagUnit
-      "record"   -> pure TagRecord
-      "sequence" -> pure TagSequence
-      "tuple"    -> pure TagTuple
-      _          -> empty
-
-instance JSON.ToJSON ArgSpecTag where
-  toJSON TagNum      = "bits"
-  toJSON TagRecord   = "record"
-  toJSON TagSequence = "sequence"
-  toJSON TagTuple    = "tuple"
-  toJSON TagUnit     = "unit"
-
-instance JSON.FromJSON ArgSpec where
-  parseJSON v = bool v <|> obj v
-    where
-      bool =
-        withBool "boolean" $ pure . Bit
-      integer =
-        -- Note: this means that we should not expose this API to the
-        -- public, but only to systems that will validate input
-        -- integers. Otherwise, they can use this to allocate a
-        -- gigantic integer that fills up all memory.
-        withScientific "integer" $ \s ->
-          case Sc.floatingOrInteger s of
-            Left fl -> empty
-            Right i -> pure (Integer i)
-
-      obj =
-        withObject "argument" $
-        \o -> o .: "expression" >>=
-              \case
-                TagUnit -> pure Unit
-                TagNum ->
-                  do enc <- o .: "encoding"
-                     Num enc <$> o .: "data" <*> o .: "width"
-                TagRecord ->
-                  do fields <- o .: "data"
-                     flip (withObject "record data") fields $
-                       \fs -> Record <$> traverse parseJSON fs
-                TagSequence ->
-                  do contents <- o .: "data"
-                     flip (withArray "sequence") contents $
-                       \s -> Sequence . V.toList <$> traverse parseJSON s
-                TagTuple ->
-                  do contents <- o .: "data"
-                     flip (withArray "tuple") contents $
-                       \s -> Tuple . V.toList <$> traverse parseJSON s
-
-instance ToJSON Encoding where
-  toJSON Hex = String "hex"
-  toJSON Base64 = String "base64"
-
-instance JSON.ToJSON ArgSpec where
-  toJSON Unit = object [ "expression" .= TagUnit ]
-  toJSON (Bit b) = JSON.Bool b
-  toJSON (Integer i) = JSON.Number (fromInteger i)
-  toJSON (Num enc dat w) =
-    object [ "expression" .= TagNum
-           , "data" .= String dat
-           , "encoding" .= enc
-           , "width" .= w
-           ]
-  toJSON (Record fields) =
-    object [ "expression" .= TagRecord
-           , "data" .= object [ name .= toJSON val
-                              | (name, val) <- HM.toList fields
-                              ]
-           ]
-  toJSON (Sequence elts) =
-    object [ "expression" .= TagSequence
-           , "data" .= Array (V.fromList (map toJSON elts))
-           ]
-  toJSON (Tuple projs) =
-    object [ "expression" .= TagTuple
-           , "data" .= Array (V.fromList (map toJSON projs))
-           ]
-
-
-decode :: Encoding -> Text -> Method s Integer
-decode Base64 txt =
-  let bytes = encodeUtf8 txt
-  in
-    case Base64.decode bytes of
-      Left err ->
-        raise (invalidBase64 bytes err)
-      Right decoded -> return $ bytesToInt decoded
-decode Hex txt =
-  squish <$> traverse hexDigit (T.unpack txt)
-  where
-    squish = foldl (\acc i -> (acc * 16) + i) 0
-
-hexDigit :: Char -> Method s Integer
-hexDigit '0' = pure 0
-hexDigit '1' = pure 1
-hexDigit '2' = pure 2
-hexDigit '3' = pure 3
-hexDigit '4' = pure 4
-hexDigit '5' = pure 5
-hexDigit '6' = pure 6
-hexDigit '7' = pure 7
-hexDigit '8' = pure 8
-hexDigit '9' = pure 9
-hexDigit 'a' = pure 10
-hexDigit 'A' = pure 10
-hexDigit 'b' = pure 11
-hexDigit 'B' = pure 11
-hexDigit 'c' = pure 12
-hexDigit 'C' = pure 12
-hexDigit 'd' = pure 13
-hexDigit 'D' = pure 13
-hexDigit 'e' = pure 14
-hexDigit 'E' = pure 14
-hexDigit 'f' = pure 15
-hexDigit 'F' = pure 15
-hexDigit c   = raise (invalidHex c)
-
-
-getExpr :: ArgSpec -> Method ServerState (Expr PName)
-getExpr (Bit b) =
-  return $
-    ETyped
-      (EVar (UnQual (mkIdent $ if b then "True" else "False")))
-      TBit
-getExpr (Num enc txt w) =
-  do d <- decode enc txt
-     return $ ETyped
-       (ELit (ECNum d DecLit))
-       (TSeq (TNum w) TBit)
-getExpr (Record fields) =
-  fmap ERecord $ for (HM.toList fields) $
-  \(name, spec) ->
-    Named (Located emptyRange (mkIdent name)) <$> getExpr spec
-getExpr (Sequence elts) =
-  EList <$> traverse getExpr elts
-getExpr (Tuple projs) =
-  ETuple <$> traverse getExpr projs
-
-
-invalidBase64 :: ByteString -> String -> JSONRPCException
-invalidBase64 invalidData msg =
-  makeJSONRPCException 32 (T.pack msg) (Just (JSON.toJSON (T.pack (show invalidData))))
-
-invalidHex :: Char -> JSONRPCException
-invalidHex invalidData =
-  makeJSONRPCException 33 ("Not a hex digit") (Just (JSON.toJSON (T.pack (show invalidData))))
-
-invalidType :: TC.Type -> JSONRPCException
-invalidType ty =
-  makeJSONRPCException 34 ("Can't convert Cryptol data from this type to JSON") (Just (JSON.toJSON (T.pack (show ty))))
-
-unwantedDefaults defs =
-  makeJSONRPCException 35 ("Execution would have required these defaults") (Just (JSON.toJSON (T.pack (show defs))))
-
-evalInParamMod mods =
-  makeJSONRPCException 36 ("Can't evaluate Cryptol in a parameterized module.") (Just (toJSON (map pretty mods)))
-
--- TODO add tests that this is big-endian
--- | Interpret a ByteString as an Integer
-bytesToInt bs =
-  BS.foldl' (\acc w -> (acc * 256) + toInteger w) 0 bs
-=======
->>>>>>> 9cab9c98
+    \o -> CallParams <$> o .: "function" <*> o .: "arguments"