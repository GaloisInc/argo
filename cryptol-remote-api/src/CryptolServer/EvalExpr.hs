--- conflicted
+++ resolved
@@ -21,51 +21,27 @@
 import CryptolServer
 import Argo.JSONRPC
 
-<<<<<<< HEAD
 evalExpression :: Method ServerState
-evalExpression = command $ \(EvalExprParams str) ->
-  case parseExpr str of
-    Left err -> raise (cryptolParseErr str err)
-    Right e ->
-      do (expr, ty, schema) <- runModuleCmd (checkExpr e)
+evalExpression =
+  query . stateless $ \(EvalExprParams str) ->
+    case parseExpr str of
+      Left err -> raise (cryptolParseErr str err)
+      Right e ->
+        do (expr, ty, schema) <- runModuleCmd (checkExpr e)
           -- TODO: see Cryptol REPL for how to check whether we
           -- can actually evaluate things, which we can't do in
           -- a parameterized module
-         me <- view moduleEnv <$> getState
-         let cfg = meSolverConfig me
-         perhapsDef <- liftIO $ SMT.withSolver cfg (\s -> defaultReplExpr s ty schema)
-         case perhapsDef of
-           Nothing -> error "TODO"
-           Just (tys, checked) ->
-             do -- TODO: warnDefaults here
-                let su = listParamSubst tys
-                let theType = apSubst su (sType schema)
-                res <- runModuleCmd (evalExpr checked)
-                return (show res, show theType)
-=======
-evalExpression :: CryptolServerQuery JSON.Value
-evalExpression =
-  cryptolCommandToQuery $
-  do EvalExprParams str <- params
-     case parseExpr str of
-        Left err -> raise (cryptolParseErr str err)
-        Right e ->
-          do (expr, ty, schema) <- runModuleCmd (checkExpr e)
-             -- TODO: see Cryptol REPL for how to check whether we
-             -- can actually evaluate things, which we can't do in
-             -- a parameterized module
-             me <- view moduleEnv <$> getState
-             let cfg = meSolverConfig me
-             perhapsDef <- liftIO $ SMT.withSolver cfg (\s -> defaultReplExpr s ty schema)
-             case perhapsDef of
-               Nothing -> error "TODO"
-               Just (tys, checked) ->
-                 do -- TODO: warnDefaults here
-                    let su = listParamSubst tys
-                    let theType = apSubst su (sType schema)
-                    res <- runModuleCmd (evalExpr checked)
-                    return (JSON.toJSON (show res, show theType))
->>>>>>> 20db0ddb
+           me <- view moduleEnv <$> getState
+           let cfg = meSolverConfig me
+           perhapsDef <- liftIO $ SMT.withSolver cfg (\s -> defaultReplExpr s ty schema)
+           case perhapsDef of
+              Nothing -> error "TODO"
+              Just (tys, checked) ->
+                do -- TODO: warnDefaults here
+                   let su = listParamSubst tys
+                   let theType = apSubst su (sType schema)
+                   res <- runModuleCmd (evalExpr checked)
+                   return (JSON.toJSON (show res, show theType))
 
 data EvalExprParams =
   EvalExprParams { evalExprExpression :: Text }
