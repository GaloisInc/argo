{-# LANGUAGE OverloadedStrings #-}
{-# LANGUAGE PartialTypeSignatures #-}
{-# LANGUAGE ScopedTypeVariables #-}
module Main where

import Control.Applicative
import Control.Exception
import Control.Lens hiding ((.=))
import Control.Monad (ap)
import Control.Monad.IO.Class (MonadIO(..))
import qualified Data.Aeson as JSON
import Data.Aeson ((.:), (.=))
import qualified Data.Aeson.Types as JSON
import Data.Text (Text)
import qualified Options.Applicative as Opt
import System.Directory (doesDirectoryExist, setCurrentDirectory)
import System.IO (stdout)

import Argo.JSONRPC
import Argo.JSONRPC.Socket


import CryptolServer
import CryptolServer.Call
import CryptolServer.ChangeDir
import CryptolServer.EvalExpr
import CryptolServer.LoadModule
import CryptolServer.Names

import Argo.HistoryWrapper
import Argo.CacheTree

main :: IO ()
main =
  do opts <- Opt.execParser options
     realMain opts


data Options =
  Options
    { transportOpt :: TransportOpt
    }

newtype Port = Port String

data TransportOpt = StdIONetstring | SocketNetstring Port

options :: Opt.ParserInfo Options
options = Opt.info (Options <$> transport) (Opt.fullDesc)

transport :: Opt.Parser TransportOpt
transport = socket <|> stdio
  where
    socket = SocketNetstring . Port <$> Opt.strOption (Opt.long "socket" <> Opt.metavar "PORT" )
    stdio = Opt.flag StdIONetstring StdIONetstring (Opt.long "stdio" <> Opt.help "Use netstrings over stdio")


realMain :: Options -> IO ()
realMain opts =
  do initSt <- initialState
     cache  <- newCache initSt
     theApp <- mkApp (HistoryWrapper cache) (historyWrapper validateServerState cryptolMethods)
     case transportOpt opts of
       StdIONetstring -> serveStdIONS theApp
       SocketNetstring (Port p) -> serveSocket (Just stdout) "127.0.0.1" p theApp


cryptolMethods :: [(Text, Method ServerState)]
cryptolMethods =
<<<<<<< HEAD
  [ ("change directory",    cd)
  , ("load module",         loadModule)
  , ("evaluate expression", evalExpression)
  , ("call",                call)
=======
  [ ("change directory",    Command $ runCryptolServerCommand cd)
  , ("load module",         Command $ runCryptolServerCommand loadModule)
  , ("evaluate expression", Query   $ runCryptolServerQuery evalExpression)
  , ("call",                Query   $ runCryptolServerQuery call)
  , ("visible names",       Query   $ runCryptolServerQuery visibleNames)

>>>>>>> 20db0ddb
  ]<|MERGE_RESOLUTION|>--- conflicted
+++ resolved
@@ -25,7 +25,7 @@
 import CryptolServer.ChangeDir
 import CryptolServer.EvalExpr
 import CryptolServer.LoadModule
-import CryptolServer.Names
+-- import CryptolServer.Names  -- FIXME
 
 import Argo.HistoryWrapper
 import Argo.CacheTree
@@ -67,17 +67,9 @@
 
 cryptolMethods :: [(Text, Method ServerState)]
 cryptolMethods =
-<<<<<<< HEAD
   [ ("change directory",    cd)
   , ("load module",         loadModule)
   , ("evaluate expression", evalExpression)
   , ("call",                call)
-=======
-  [ ("change directory",    Command $ runCryptolServerCommand cd)
-  , ("load module",         Command $ runCryptolServerCommand loadModule)
-  , ("evaluate expression", Query   $ runCryptolServerQuery evalExpression)
-  , ("call",                Query   $ runCryptolServerQuery call)
-  , ("visible names",       Query   $ runCryptolServerQuery visibleNames)
-
->>>>>>> 20db0ddb
+  -- , ("visible names",       visibleNames) -- FIXME
   ]