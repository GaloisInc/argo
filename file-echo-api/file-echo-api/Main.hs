{-# LANGUAGE OverloadedStrings #-}
{-# LANGUAGE PartialTypeSignatures #-}
{-# LANGUAGE ScopedTypeVariables #-}
{-# LANGUAGE TypeApplications #-}
module Main ( main ) where

import qualified Data.Aeson as JSON
import Data.ByteString (ByteString)
import Data.Text (Text)
<<<<<<< HEAD
import Data.Typeable

import qualified Argo as Argo
import qualified Argo.Doc as Doc
import Argo.DefaultMain (defaultMain)
=======
import qualified Options.Applicative as Opt

import qualified Argo as Argo
import Argo.DefaultMain ( customMain, userOptions )
>>>>>>> 7d2c2085


import qualified FileEchoServer as FES

main :: IO ()
<<<<<<< HEAD
main =
  do theApp <- Argo.mkApp "File echo server" docs mkInitState serverMethods
     defaultMain description theApp
=======
main = customMain parseServerOptions parseServerOptions parseServerOptions description getApp
  where
    getApp opts =
      Argo.mkApp (mkInitState $ userOptions opts) serverMethods
>>>>>>> 7d2c2085

docs :: [Doc.Block]
docs =
  [ Doc.Paragraph [Doc.Text "A sample server that demonstrates filesystem caching."]
  , Doc.Section "Datatypes" [Doc.datatype @FES.Ignorable]
  ]

description :: String
description =
  "An RPC server for loading and printing files."

<<<<<<< HEAD
mkInitState :: (FilePath -> IO ByteString) -> IO FES.ServerState 
mkInitState = const FES.initialState
=======
mkInitState :: ServerOptions -> (FilePath -> IO ByteString) -> IO FES.ServerState
mkInitState opts reader = FES.initialState (initialFile opts) reader

newtype ServerOptions = ServerOptions { initialFile :: Maybe FilePath }

-- This function parses additional options used by this particular
-- application. The ordinary Argo options are still parsed, and these
-- are appended.
parseServerOptions :: Opt.Parser ServerOptions
parseServerOptions = ServerOptions <$> filename
  where
    filename =
      Opt.optional $ Opt.strOption $
      Opt.long "file" <>
      Opt.metavar "FILENAME" <>
      Opt.help "Initial file to echo"
>>>>>>> 7d2c2085

serverMethods :: [Argo.AppMethod FES.ServerState]
serverMethods =
  [ Argo.method "load" Argo.Command (Doc.Paragraph [Doc.Text "Load a file from disk into memory."]) FES.loadCmd
  , Argo.method "clear" Argo.Command (Doc.Paragraph [Doc.Text "Forget the loaded file."]) FES.clearCmd
  , Argo.method "implode" Argo.Query (Doc.Paragraph [Doc.Text "Throw an error immediately."]) FES.implodeCmd
  , Argo.method "show" Argo.Query (Doc.Paragraph [Doc.Text "Show a substring of the file."]) FES.showCmd
  , Argo.method "ignore" Argo.Query (Doc.Paragraph [Doc.Text "Ignore an ", Doc.Link (Doc.TypeDesc (typeRep (Proxy @FES.Ignorable))) "ignorable value", Doc.Text "."]) FES.ignoreCmd
  ]<|MERGE_RESOLUTION|>--- conflicted
+++ resolved
@@ -4,36 +4,21 @@
 {-# LANGUAGE TypeApplications #-}
 module Main ( main ) where
 
-import qualified Data.Aeson as JSON
 import Data.ByteString (ByteString)
-import Data.Text (Text)
-<<<<<<< HEAD
 import Data.Typeable
+import qualified Options.Applicative as Opt
 
 import qualified Argo as Argo
 import qualified Argo.Doc as Doc
-import Argo.DefaultMain (defaultMain)
-=======
-import qualified Options.Applicative as Opt
-
-import qualified Argo as Argo
 import Argo.DefaultMain ( customMain, userOptions )
->>>>>>> 7d2c2085
-
 
 import qualified FileEchoServer as FES
 
 main :: IO ()
-<<<<<<< HEAD
-main =
-  do theApp <- Argo.mkApp "File echo server" docs mkInitState serverMethods
-     defaultMain description theApp
-=======
-main = customMain parseServerOptions parseServerOptions parseServerOptions description getApp
+main = customMain parseServerOptions parseServerOptions parseServerOptions parseServerOptions description getApp
   where
     getApp opts =
-      Argo.mkApp (mkInitState $ userOptions opts) serverMethods
->>>>>>> 7d2c2085
+      Argo.mkApp "file-echo-api" docs (mkInitState $ userOptions opts) serverMethods
 
 docs :: [Doc.Block]
 docs =
@@ -45,10 +30,6 @@
 description =
   "An RPC server for loading and printing files."
 
-<<<<<<< HEAD
-mkInitState :: (FilePath -> IO ByteString) -> IO FES.ServerState 
-mkInitState = const FES.initialState
-=======
 mkInitState :: ServerOptions -> (FilePath -> IO ByteString) -> IO FES.ServerState
 mkInitState opts reader = FES.initialState (initialFile opts) reader
 
@@ -65,7 +46,6 @@
       Opt.long "file" <>
       Opt.metavar "FILENAME" <>
       Opt.help "Initial file to echo"
->>>>>>> 7d2c2085
 
 serverMethods :: [Argo.AppMethod FES.ServerState]
 serverMethods =
