from abc import ABCMeta, abstractmethod
from dataclasses import dataclass, field
from typing import List, Optional, Set, Union, Dict, Tuple, Any, Callable, IO
import webbrowser
import subprocess
import uuid
import os
import sys
import inspect
import posixpath
import atexit
import re

from . import connection
from argo.connection import ServerConnection
from argo.interaction import ArgoException
from . import llvm
from . import exceptions
from . import proofscript

__designated_connection = None  # type: Optional[connection.SAWConnection]
__designated_views = []         # type: List[View]
__global_success = True         # type: bool

# Script-execution-global set of all results verified so far
__used_server_names = set([])      # type: Set[str]


def __fresh_server_name(hint: Optional[str] = None) -> str:
    if hint is None:
        hint = 'x'
    name = llvm.uniquify(hint, __used_server_names)
    __used_server_names.add(name)
    return name


def __get_designated_connection() -> connection.SAWConnection:
    global __designated_connection
    if __designated_connection is None:
        raise ValueError("There is not yet a designated connection.")
    else:
        return __designated_connection


def __set_designated_connection(conn: connection.SAWConnection) -> None:
    global __designated_connection
    __designated_connection = conn


class VerificationResult(metaclass=ABCMeta):
    server_name: str
    assumptions: List[Any]   # really, List[VerificationResult],
    contract: llvm.Contract  # but mypy doesn't allow recursive types
    _unique_id: uuid.UUID

    @abstractmethod
    def is_success(self) -> bool: ...


@dataclass
class VerificationSucceeded(VerificationResult):
    def __init__(self,
                 server_name: str,
                 assumptions: List[VerificationResult],
                 contract: llvm.Contract,
                 stdout: str,
                 stderr: str) -> None:
        self.server_name = server_name
        self.assumptions = assumptions
        self.contract = contract
        self._unique_id = uuid.uuid4()
        self.stdout = stdout
        self.stderr = stderr

    def is_success(self) -> bool:
        return True


@dataclass
class VerificationFailed(VerificationResult):
    exception: exceptions.VerificationError

    def __init__(self,
                 server_name: str,
                 assumptions: List[VerificationResult],
                 contract: llvm.Contract,
                 exception: exceptions.VerificationError) -> None:
        self.server_name = server_name
        self.assumptions = assumptions
        self.contract = contract
        self.exception = exception
        self._unique_id = uuid.uuid4()

    def is_success(self) -> bool:
        return False


@dataclass
class AssumptionFailed(VerificationFailed):
    def __init__(self,
                 server_name: str,
                 assumptions: List[VerificationResult],
                 contract: llvm.Contract,
                 exception: exceptions.VerificationError) -> None:
        super().__init__(server_name,
                         assumptions,
                         contract,
                         exception)


def connect(command_or_connection: Union[str, ServerConnection],
            *, persist: bool = False) -> None:
    global __designated_connection

    # Set the designated connection by starting a server process
    if __designated_connection is None:
        __designated_connection = \
            connection.SAWConnection(command_or_connection, persist=persist)
    else:
        raise ValueError("There is already a designated connection."
                         " Did you call `connect()` more than once?")

    # After the script quits, print the server PID
    if persist:
        def print_if_still_running() -> None:
            if __designated_connection is not None:
                try:
                    pid = __designated_connection.pid()
                    if __designated_connection.running():
                        message = f"Created persistent server process: PID {pid}"
                        print(message)
                except ProcessLookupError:
                    pass
        atexit.register(print_if_still_running)


class View:
    """An instance of View describes how to (potentially interactively) view
       or log the results of a verification script, in real-time."""

    def on_failure(self, failure: VerificationFailed) -> None:
        """When a verification attempt fails, do this."""
        pass

    def on_success(self, success: VerificationSucceeded) -> None:
        """When a verification attempt succeeds, do this."""
        pass

    def on_finish_success(self) -> None:
        """After all verifications are finished successfully, do this."""
        pass

    def on_finish_failure(self) -> None:
        """After all verifications are finished but with some failures,
           do this."""
        pass

    def on_abort(self) -> None:
        """If the proof is aborted due to inability to assume a lemma, do
        this."""
        pass


class DebugLog(View):
    """A view on the verification results that logs the stdout/stderr of the
    method to stdout/stderr, or specified file handles."""

    def __init__(self, *, out=sys.stdout, err=sys.stderr):
        self.out = out
        self.err = err

    def on_failure(self, failure) -> None:
        if self.out is not None:
            print(failure.exception.stdout, file=self.out, end='')
        if self.err is not None:
            print(failure.exception.stderr, file=self.err, end='')

    def on_success(self, success) -> None:
        if self.out is not None:
            print(success.stdout, file=self.out, end='')
        if self.err is not None:
            print(success.stderr, file=self.err, end='')

        
class LogResults(View):
    """A view on the verification results that logs failures and successes in a
       human-readable text format to stdout, or a given file handle."""

    def __init__(self, file:IO[str]=sys.stdout):
        self.file = file
        self.successes = []
        self.failures = []

    def format_failure(self, failure) -> str:
        filename, lineno, lemma_name = self.__result_attributes(failure)
        return (f"⚠️  Failed to verify: {lemma_name}"
                f" (defined at {filename}:{lineno}):\n{failure.exception}")

    def format_success(self, success) -> str:
        filename, lineno, lemma_name = self.__result_attributes(success)
        return (f"✅  Verified: {lemma_name}"
                f" (defined at {filename}:{lineno})")

<<<<<<< HEAD
    def __result_attributes(self, result):
        lineno = result.contract.definition_lineno()
=======
    @staticmethod
    def __result_attributes(result: VerificationResult) -> Tuple[str, Union[int, str], str]:
        lineno: Optional[Union[int, str]] = result.contract.definition_lineno()
>>>>>>> d7c6d3e0
        if lineno is None:
            lineno = "<unknown line>"
        filename = result.contract.definition_filename()
        if filename is None:
            filename = "<unknown file>"
        lemma_name = result.contract.lemma_name()
        return (filename, lineno, lemma_name)

<<<<<<< HEAD
    def on_failure(self, failure) -> None:
        self.failures.append(failure)
        print(self.format_failure(failure), file=self.file)

    def on_success(self, success) -> None:
        self.successes.append(success)
        print(self.format_success(success), file=self.file)
=======
    def on_failure(self, result: VerificationFailed) -> None:
        filename, lineno, lemma_name = LogResults.__result_attributes(result)
        print(f"Failed to verify: {lemma_name}"
              f" (defined at {filename}:{lineno}): {result.exception}",
              file=self.file)

    def on_success(self, result: VerificationSucceeded) -> None:
        filename, lineno, lemma_name = LogResults.__result_attributes(result)
        print(f"Verified: {lemma_name}"
              f" (defined at {filename}:{lineno})",
              file=self.file)
>>>>>>> d7c6d3e0

    def on_finish_success(self) -> None:
        print("✅  All verified!", file=self.file)

    def on_finish_failure(self) -> None:
        print("🛑  Some lemmas failed to verify.", file=self.file)

    def on_abort(self) -> None:
        print("🛑  Aborting proof script.", file=self.file)

        
def view(v: View) -> None:
    """Add a view to the global list of views. Future verification results will
       be handed to this view, and its on_finish() handler will be called at
       the end of the script."""
    global __designated_views
    __designated_views.append(v)


def cryptol_load_file(filename: str) -> None:
    __get_designated_connection().cryptol_load_file(filename)
    return None


@dataclass
class LLVMModule:
    bitcode_file: str
    server_name: str


def llvm_load_module(bitcode_file: str) -> LLVMModule:
    name = __fresh_server_name(bitcode_file)
    __get_designated_connection().llvm_load_module(name, bitcode_file).result()
    return LLVMModule(bitcode_file, name)


def llvm_verify(module: LLVMModule,
                function: str,
                contract: llvm.Contract,
                lemmas: Optional[List[VerificationResult]] = None,
                check_sat: bool = False,
                script: Optional[proofscript.ProofScript] = None,
                lemma_name_hint: Optional[str] = None) -> VerificationResult:

    if lemmas is None:
        lemmas = []
    if script is None:
        script = proofscript.ProofScript([proofscript.abc])

    lemma_name_hint = contract.__class__.__name__ + "_" + function
    name = llvm.uniquify(lemma_name_hint, __used_server_names)
    __used_server_names.add(name)

    result: VerificationResult
    conn = __get_designated_connection()
    conn_snapshot = conn.snapshot()
    abort_proof = False
    try:
        res = conn.llvm_verify(module.server_name,
                               function,
                               [l.server_name for l in lemmas],
                               check_sat,
                               contract.to_json(),
                               script.to_json(),
                               name)
        stdout = res.stdout()
        stderr = res.stderr()
        result = VerificationSucceeded(server_name=name,
                                       assumptions=lemmas,
                                       contract=contract,
                                       stdout=stdout,
                                       stderr=stderr)
    # If the verification did not succeed...
    except exceptions.VerificationError as err:
        # roll back to snapshot because the current connection's
        # latest result is now a verification exception!
        __set_designated_connection(conn_snapshot)
        conn = __get_designated_connection()
        # Assume the verification succeeded
        try:
            conn.llvm_assume(module.server_name,
                             function,
                             contract.to_json(),
                             name).result()
            result = VerificationFailed(server_name=name,
                                        assumptions=lemmas,
                                        contract=contract,
                                        exception=err)
        # If something stopped us from even **assuming**...
        except exceptions.VerificationError as err:
            __set_designated_connection(conn_snapshot)
            result = AssumptionFailed(server_name=name,
                                      assumptions=lemmas,
                                      contract=contract,
                                      exception=err)
            abort_proof = True

    # Log or otherwise process the verification result
    global __designated_views
    for view in __designated_views:
        if isinstance(result, VerificationSucceeded):
            view.on_success(result)
        elif isinstance(result, VerificationFailed):
            view.on_failure(result)

    # Note when any failure occurs
    global __global_success
    __global_success = __global_success and result

    # Abort the proof if we failed to assume a failed verification, otherwise
    # return the result of the verification
    if abort_proof:
        sys.exit(1)

<<<<<<< HEAD
=======
    # Note when any failure occurs
    global __global_success
    __global_success = __global_success and result.is_success()

>>>>>>> d7c6d3e0
    return result


@atexit.register
def script_exit() -> None:
    global __designated_views
    for view in __designated_views:
        if __global_success:
            view.on_finish_success()
        else:
            view.on_finish_failure()<|MERGE_RESOLUTION|>--- conflicted
+++ resolved
@@ -201,14 +201,9 @@
         return (f"✅  Verified: {lemma_name}"
                 f" (defined at {filename}:{lineno})")
 
-<<<<<<< HEAD
-    def __result_attributes(self, result):
-        lineno = result.contract.definition_lineno()
-=======
     @staticmethod
     def __result_attributes(result: VerificationResult) -> Tuple[str, Union[int, str], str]:
         lineno: Optional[Union[int, str]] = result.contract.definition_lineno()
->>>>>>> d7c6d3e0
         if lineno is None:
             lineno = "<unknown line>"
         filename = result.contract.definition_filename()
@@ -217,27 +212,13 @@
         lemma_name = result.contract.lemma_name()
         return (filename, lineno, lemma_name)
 
-<<<<<<< HEAD
-    def on_failure(self, failure) -> None:
+    def on_failure(self, result: VerificationFailed) -> None:
         self.failures.append(failure)
         print(self.format_failure(failure), file=self.file)
 
-    def on_success(self, success) -> None:
+    def on_success(self, result: VerificationSucceeded) -> None:
         self.successes.append(success)
         print(self.format_success(success), file=self.file)
-=======
-    def on_failure(self, result: VerificationFailed) -> None:
-        filename, lineno, lemma_name = LogResults.__result_attributes(result)
-        print(f"Failed to verify: {lemma_name}"
-              f" (defined at {filename}:{lineno}): {result.exception}",
-              file=self.file)
-
-    def on_success(self, result: VerificationSucceeded) -> None:
-        filename, lineno, lemma_name = LogResults.__result_attributes(result)
-        print(f"Verified: {lemma_name}"
-              f" (defined at {filename}:{lineno})",
-              file=self.file)
->>>>>>> d7c6d3e0
 
     def on_finish_success(self) -> None:
         print("✅  All verified!", file=self.file)
@@ -352,13 +333,6 @@
     if abort_proof:
         sys.exit(1)
 
-<<<<<<< HEAD
-=======
-    # Note when any failure occurs
-    global __global_success
-    __global_success = __global_success and result.is_success()
-
->>>>>>> d7c6d3e0
     return result
 
 
