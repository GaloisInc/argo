--- conflicted
+++ resolved
@@ -1,6 +1,6 @@
 from abc import ABCMeta, abstractmethod
 from dataclasses import dataclass, field
-from typing import List, Optional, Set, Union, Dict, Tuple, Any
+from typing import List, Optional, Set, Union, Dict, Tuple, Any, Callable
 import webbrowser
 import subprocess
 import uuid
@@ -17,113 +17,34 @@
 from . import llvm
 from . import exceptions
 from . import proofscript
-from . import dashboard
-
-designated_connection = None      # type: Optional[connection.SAWConnection]
-designated_dashboard_path = None  # type: Optional[str]
+
+__designated_connection = None  # type: Optional[connection.SAWConnection]
+__designated_views = []         # type: List[View]
+__global_success = True         # type: bool
 
 # Script-execution-global set of all results verified so far
-all_verification_results = None  # type: Optional[AllVerificationResults]
-used_server_names = set([])      # type: Set[str]
-
-
-def fresh_server_name(hint: Optional[str] = None) -> str:
+__used_server_names = set([])      # type: Set[str]
+
+
+def __fresh_server_name(hint: Optional[str] = None) -> str:
     if hint is None:
         hint = 'x'
-    name = llvm.uniquify(hint, used_server_names)
-    used_server_names.add(name)
+    name = llvm.uniquify(hint, __used_server_names)
+    __used_server_names.add(name)
     return name
 
 
-def get_designated_connection() -> connection.SAWConnection:
-    global designated_connection
-    if designated_connection is None:
+def __get_designated_connection() -> connection.SAWConnection:
+    global __designated_connection
+    if __designated_connection is None:
         raise ValueError("There is not yet a designated connection.")
     else:
-        return designated_connection
-
-
-def get_designated_url() -> str:
-    global designated_dashboard_path
-    if designated_dashboard_path is None:
-        raise ValueError("There is not yet a designated dashboard URL")
-    else:
-        return "http://localhost:" + str(dashboard.MYXINE_PORT) \
-            + "/" + designated_dashboard_path
-
-
-def set_designated_connection(conn: connection.SAWConnection) -> None:
-    global designated_connection
-    designated_connection = conn
-
-
-def connect(command_or_connection: Union[str, ServerConnection],
-            dashboard_path: Optional[str] = None,
-            *, persist=False) -> None:
-    global designated_connection
-    global designated_dashboard_path
-    global all_verification_results
-    if all_verification_results is None:
-        all_verification_results = AllVerificationResults()
-    else:
-        raise ValueError("There is already an initialized list of verification"
-                         " results. Did you call `connect()` more than once?")
-    atexit.register(qed)  # call qed before shutting down
-
-    # Set the designated connection by starting a server process
-    if designated_connection is None:
-        designated_connection = \
-            connection.SAWConnection(command_or_connection, persist=persist)
-    else:
-        raise ValueError("There is already a designated connection."
-                         " Did you call `connect()` more than once?")
-
-    # After the script quits, print the server PID
-    if persist:
-        pid = designated_connection.pid()
-        atexit.register(lambda: print(f"Persistent server process PID: {pid}"))
-
-    # Set up the dashboard path
-    if designated_dashboard_path is None:
-        if dashboard_path is None:
-            current_frame = inspect.currentframe()
-            if current_frame is None:
-                raise ValueError("Cannot automatically assign a dashboard URL"
-                                 " outside a file; use the explicit option"
-                                 " `dashboard_path = \"...\"` when calling "
-                                 "`connect()`")
-            else:
-                f_back = current_frame.f_back
-                if f_back is not None:
-                    filename = os.path.realpath(inspect.getfile(f_back))
-                    dashboard_path = \
-                        re.sub(r'\.py$', '',
-                               posixpath.join(*filename.split(os.path.sep))) \
-                          .replace('^/', '')
-        designated_dashboard_path = dashboard_path
-    else:
-        raise ValueError("There is already a designated dashboard URL."
-                         " Did you call `connect()` more than once?")
-
-    # Print the dashboard path
-    print("Dashboard:", get_designated_url(), file=sys.stderr)
-
-
-def cryptol_load_file(filename: str) -> None:
-    get_designated_connection().cryptol_load_file(filename)
-    return None
-
-
-@dataclass
-class LLVMModule:
-    bitcode_file: str
-    server_name: str
-
-
-def llvm_load_module(bitcode_file: str) -> LLVMModule:
-    name = fresh_server_name(bitcode_file)
-    get_designated_connection().llvm_load_module(name, bitcode_file).result()
-    return LLVMModule(bitcode_file, name)
+        return __designated_connection
+
+
+def __set_designated_connection(conn: connection.SAWConnection) -> None:
+    global __designated_connection
+    __designated_connection = conn
 
 
 class VerificationResult(metaclass=ABCMeta):
@@ -183,164 +104,113 @@
                          exception)
 
 
-class AllVerificationResults:
-    __results: Dict[uuid.UUID, VerificationResult]
-    __qed_called: bool
-    __proceeding_normally: bool
-
-    def __init__(self) -> None:
-        self.__results = {}
-        self.__update_dashboard__()
-        self.__qed_called = False
-        self.__proceeding_normally = True
-
-    def __add_result__(self, result: VerificationResult) -> None:
-        self.__results[result._unique_id] = result
-        self.__update_dashboard__()
-
-    def dot_graph(self) -> str:
-        out = "digraph { \n"
-        for _, result in self.__results.items():
-            # Determine the node color
-            if result:
-                color = "green"
-                bgcolor = "lightgreen"
-            else:
-                color = "red"
-                bgcolor = "lightpink"
-            # Determine the node attributes
-            node_attrs: Dict[str, str] = {
-                'label': result.contract.__class__.__name__,
-                'color': color,
-                'bgcolor': bgcolor,
-                'fontname': "Courier",
-                'shape': 'rect',
-                'penwidth': '2',
-            }
-            # Render the attributes
-            node_attr_string = ""
-            for key, val in node_attrs.items():
-                node_attr_string += key + " = \"" + val + "\"; "
-            # Render this node line
-            out += '    "' + str(result._unique_id) \
-                + '" [' + node_attr_string.rstrip('; ') + "];\n"
-            # Render each of the assumption edges
-            for assumption in result.assumptions[:]:
-                edge_attrs: Dict[str, str] = {
-                    'penwidth': '2',
-                    'arrowType': 'open',
-                }
-                edge_attr_string = ""
-                for key, val in edge_attrs.items():
-                    edge_attr_string += key + " = \"" + val + "\"; "
-                out += '    "' \
-                    + str(assumption._unique_id) \
-                    + '" -> "' \
-                    + str(result._unique_id) \
-                    + '" [' + edge_attr_string.rstrip('; ') + '];\n'
-        out += "}"
-        # print(out)
-        return out
-
-    def svg_graph(self) -> str:
-        # Generate a GraphViz DOT representation
-        dot_repr = self.dot_graph()
-        # Write out & render the DOT file and open it in a web browser
-        svg = subprocess.check_output(["dot", "-T", "svg"],
-                                      input=dot_repr,
-                                      text=True)
-        return svg
-
-    def errors_html(self) -> str:
-        # Generate an HTML representation of all the errors so far
-        out = '<div style="padding: 20pt; '\
-            'font-family: Courier; text-align: left">'
-        if not self.all_ok():
-            out += '<h2>Errors:</h2>'
-        for _, result in self.__results.items():
-            if isinstance(result, VerificationFailed):
-                out += '<p style="font-size: 16pt">'
-                out += '<b>' + result.contract.__class__.__name__ + ': </b>'
-                out += '<span style="color: firebrick">'
-                out += str(result.exception)
-                out += '</span>'
-                out += '</p>'
-        out += '</div>'
-        return out
-
-    def dashboard_html(self) -> str:
-<<<<<<< HEAD
-        progress: str
-=======
-        progress : str
-        progress = '<div style="font-weight: normal; font-family: Courier; font-size: 20pt; padding: 20pt">'
->>>>>>> f3510a0f
-        if self.__qed_called:
-            if self.all_ok():
-                progress += '✅ <span style="font-size: 25pt">(successfully verified!)</span>'
-            elif self.__proceeding_normally:
-                progress += '🚫 <span style="font-size: 25pt">(failed to verify)</span>'
-            else:
-                progress += '🚫 <span style="font-size: 25pt">(incomplete: exception during proving)</span>'
-            progress += '</div>'
-        else:
-            progress += dashboard.LOADING_SVG \
-                + '<br/><span style="font-size: 25pt"><i style="font-weight: normal">(running...)</i></span>'
-        progress += "</div>"
-        if designated_dashboard_path is not None:
-            proof_name: str = os.path.basename(designated_dashboard_path)
-            return \
-                '<center><h1 style="font-family: Courier">' \
-                + proof_name \
-                + """</h1><div height="100%>""" \
-                + self.svg_graph() \
-                + "</div>" \
-                + "<div>" \
-                + progress \
-                + self.errors_html() \
-                + "</div></center>"
-        else:
-            raise ValueError("Can't render dashboard HTML before dashboard is initialized")
-
-    def __update_dashboard__(self) -> None:
-<<<<<<< HEAD
-        pass
-        # if designated_dashboard_path is not None:
-        #     dashboard.serve_self_refreshing(designated_dashboard_path,
-        #                                     os.path.basename(designated_dashboard_path),
-        #                                     self.dashboard_html(),
-        #                                     within_process=lambda: atexit.unregister(qed))
-        # else:
-        #     ValueError("Attempted to update dashboard before it was initialized")
-=======
-        if designated_dashboard_path is not None:
-            dashboard.serve_self_refreshing(designated_dashboard_path,
-                                            os.path.basename(designated_dashboard_path),
-                                            self.dashboard_html())
-        else:
-            ValueError("Attempted to update dashboard before it was initialized")
->>>>>>> f3510a0f
-
-    def all_ok(self) -> bool:
-        # Iterate through all lemmata to determine if everything is okay
-        # Builds a graph of all dependencies
-        ok = True
-        for _, result in self.__results.items():
-            if not result:
-                ok = False
-        return ok
-
-    def __qed__(self, complete: bool) -> None:
-        self.__qed_called = True
-        self.__proceeding_normally = \
-            self.__proceeding_normally and complete
-        self.__update_dashboard__()
-        if not self.all_ok():
-            print("Verification did not succeed.", file=sys.stderr)
-            sys.exit(1)
-        else:
-            print("Verification succeeded.", file=sys.stderr)
-            sys.exit(0)
+def connect(command_or_connection: Union[str, ServerConnection],
+            *, persist: bool = False) -> None:
+    global __designated_connection
+
+    # Set the designated connection by starting a server process
+    if __designated_connection is None:
+        __designated_connection = \
+            connection.SAWConnection(command_or_connection, persist=persist)
+    else:
+        raise ValueError("There is already a designated connection."
+                         " Did you call `connect()` more than once?")
+
+    # After the script quits, print the server PID
+    if persist:
+        def print_if_still_running():
+            try:
+                pid = __designated_connection.pid()
+                if __designated_connection.running():
+                    message = f"Created persistent server process: PID {pid}"
+                    print(message)
+            except ProcessLookupError:
+                pass
+        atexit.register(print_if_still_running)
+
+
+class View:
+    """An instance of View describes how to (potentially interactively) view
+       or log the results of a verification script, in real-time."""
+
+    def on_failure(self, failure: VerificationFailed) -> None:
+        """When a verification attempt fails, do this."""
+        pass
+
+    def on_success(self, success: VerificationSucceeded) -> None:
+        """When a verification attempt succeeds, do this."""
+        pass
+
+    def on_finish_success(self) -> None:
+        """After all verifications are finished successfully, do this."""
+        pass
+
+    def on_finish_failure(self) -> None:
+        """After all verifications are finished but with some failures,
+           do this."""
+        pass
+
+
+class LogResults(View):
+    """A view on the verification results that logs failures and successes in a
+       human-readable text format to stdout, or a given file handle."""
+
+    def __init__(self, file=sys.stdout):
+        self.file = file
+        self.all_ok = True
+
+    def __result_attributes(result):
+        lineno = result.contract.definition_lineno()
+        if lineno is None:
+            lineno = "<unknown line>"
+        filename = result.contract.definition_filename()
+        if filename is None:
+            filename = "<unknown file>"
+        lemma_name = result.contract.lemma_name()
+        return (filename, lineno, lemma_name)
+
+    def on_failure(self, result) -> None:
+        filename, lineno, lemma_name = LogResults.__result_attributes(result)
+        print(f"Failed to verify: {lemma_name}"
+              f" (defined at {filename}:{lineno}): {result.exception}",
+              file=self.file)
+
+    def on_success(self, result) -> None:
+        filename, lineno, lemma_name = LogResults.__result_attributes(result)
+        print(f"Verified: {lemma_name}"
+              f" (defined at {filename}:{lineno})",
+              file=self.file)
+
+    def on_finish_success(self) -> None:
+        print("All verified!", file=self.file)
+
+    def on_finish_failure(self) -> None:
+        print("Some lemmas failed to verify.", file=self.file)
+
+
+def view(v: View) -> None:
+    """Add a view to the global list of views. Future verification results will
+       be handed to this view, and its on_finish() handler will be called at
+       the end of the script."""
+    global __designated_views
+    __designated_views.append(v)
+
+
+def cryptol_load_file(filename: str) -> None:
+    __get_designated_connection().cryptol_load_file(filename)
+    return None
+
+
+@dataclass
+class LLVMModule:
+    bitcode_file: str
+    server_name: str
+
+
+def llvm_load_module(bitcode_file: str) -> LLVMModule:
+    name = __fresh_server_name(bitcode_file)
+    __get_designated_connection().llvm_load_module(name, bitcode_file).result()
+    return LLVMModule(bitcode_file, name)
 
 
 def llvm_verify(module: LLVMModule,
@@ -357,11 +227,11 @@
         script = proofscript.ProofScript([proofscript.abc])
 
     lemma_name_hint = contract.__class__.__name__ + "_" + function
-    name = llvm.uniquify(lemma_name_hint, used_server_names)
-    used_server_names.add(name)
+    name = llvm.uniquify(lemma_name_hint, __used_server_names)
+    __used_server_names.add(name)
 
     result: VerificationResult
-    conn = get_designated_connection()
+    conn = __get_designated_connection()
     conn_snapshot = conn.snapshot()
     abort_proof = False
     try:
@@ -379,8 +249,8 @@
     except exceptions.VerificationError as err:
         # roll back to snapshot because the current connection's
         # latest result is now a verification exception!
-        set_designated_connection(conn_snapshot)
-        conn = get_designated_connection()
+        __set_designated_connection(conn_snapshot)
+        conn = __get_designated_connection()
         # Assume the verification succeeded
         try:
             conn.llvm_assume(module.server_name,
@@ -393,30 +263,38 @@
                                         exception=err)
         # If something stopped us from even **assuming**...
         except exceptions.VerificationError as err:
-            set_designated_connection(conn_snapshot)
+            __set_designated_connection(conn_snapshot)
             result = AssumptionFailed(server_name=name,
                                       assumptions=lemmas,
                                       contract=contract,
                                       exception=err)
             abort_proof = True
 
-    # Add the verification result to the list
-    global all_verification_results
-    if all_verification_results is not None:
-        all_verification_results.__add_result__(result)
-    else:
-        raise ValueError("Could not track verification result because" \
-                         " connection is not yet initialized")
+    # Log or otherwise process the verification result
+    global __designated_views
+    for view in __designated_views:
+        if result:
+            view.on_success(result)
+        else:
+            view.on_failure(result)
 
     # Abort the proof if we failed to assume a failed verification, otherwise
     # return the result of the verification
     if abort_proof:
-        all_verification_results.__qed__(False)
+        sys.exit(1)
+
+    # Note when any failure occurs
+    global __global_success
+    __global_success = __global_success and result
+
     return result
 
 
 @atexit.register
-def qed() -> None:
-    global all_verification_results
-    if all_verification_results is not None:
-        all_verification_results.__qed__(True)+def script_exit():
+    global __designated_views
+    for view in __designated_views:
+        if __global_success:
+            view.on_finish_success()
+        else:
+            view.on_finish_failure()