--- conflicted
+++ resolved
@@ -9,11 +9,7 @@
 - GraphSCC-1.0.4
 - base-compat-0.10.5
 - monadLib-3.9
-<<<<<<< HEAD
 - network-2.8.0.0
-=======
-- network-3.0.1.0
->>>>>>> 20db0ddb
 - panic-0.4.0.1
 - simple-smt-0.9.4
 - sbv-8.0
